--- conflicted
+++ resolved
@@ -9,13 +9,9 @@
 import os
 import torch
 from torch.testing._internal.common_utils import TestCase, TEST_WITH_ROCM, TEST_MKL, \
-<<<<<<< HEAD
-    skipCUDANonDefaultStreamIf, TEST_WITH_ASAN, TEST_WITH_UBSAN, TEST_WITH_TSAN
-=======
     skipCUDANonDefaultStreamIf, TEST_WITH_ASAN, TEST_WITH_UBSAN, TEST_WITH_TSAN, \
     IS_SANDCASTLE, IS_FBCODE, IS_REMOTE_GPU
 from torch.testing._internal.common_cuda import _get_torch_cuda_version
->>>>>>> 4e6f2440
 from torch.testing import \
     (get_all_dtypes)
 
@@ -820,6 +816,13 @@
 def skipCUDAIfNoMagma(fn):
     return skipCUDAIf('no_magma', "no MAGMA library detected")(skipCUDANonDefaultStreamIf(True)(fn))
 
+def skipCUDAIfNoMagmaAndNoCusolver(fn):
+    version = _get_torch_cuda_version()
+    if version >= [10, 2]:
+        return fn
+    else:
+        # cuSolver is disabled on cuda < 10.1.243, tests depend on MAGMA
+        return skipCUDAIfNoMagma(fn)
 
 # Skips a test on CUDA when using ROCm.
 def skipCUDAIfRocm(fn):
