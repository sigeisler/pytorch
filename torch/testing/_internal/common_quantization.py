--- conflicted
+++ resolved
@@ -600,73 +600,6 @@
             print(str_to_print)
         return str_to_print
 
-<<<<<<< HEAD
-    def checkGraphModeFxOp(self, model, inputs, quant_type,
-                           expected_node=None,
-                           expected_node_occurrence=None,
-                           expected_node_list=None,
-                           debug=False,
-                           print_debug_info=False):
-        """ Quantizes model with graph mode quantization on fx and check if the
-        quantized model contains the quantized_node
-
-        Args:
-            model: floating point torch.nn.Module
-            inputs: one positional sample input arguments for model
-            expected_node: NodeSpec
-                  e.g. NodeSpec.call_function(torch.quantize_per_tensor)
-            expected_node_occurrence: a dict from NodeSpec to
-                  expected number of occurences (int)
-                  e.g. {NodeSpec.call_function(torch.quantize_per_tensor) : 1,
-                        NodeSpec.call_method('dequantize'): 1}
-            expected_node_list: a list of NodeSpec, used to check the order
-                  of the occurrence of Node
-                  e.g. [NodeSpec.call_function(torch.quantize_per_tensor),
-                        NodeSpec.call_module(nnq.Conv2d),
-                        NodeSpec.call_function(F.hardtanh_),
-                        NodeSpec.call_method('dequantize')]
-        """
-        # TODO: make img_data a single example instead of a list
-        if type(inputs) == list:
-            inputs = inputs[0]
-        if quant_type == QuantType.QAT:
-            qconfig = get_default_qat_qconfig(torch.backends.quantized.engine)
-            model.train()
-        elif quant_type == QuantType.STATIC:
-            qconfig = get_default_qconfig(torch.backends.quantized.engine)
-            model.eval()
-        else:
-            qconfig = default_dynamic_qconfig
-            model.eval()
-
-        original = symbolic_trace(model)
-        if quant_type == QuantType.QAT:
-            prepare = prepare_qat_fx
-        else:
-            prepare = prepare_fx
-
-        qconfig_dict = {'': qconfig}
-        prepared = prepare(original, qconfig_dict)
-        prepared(*inputs)
-        qgraph = convert_fx(prepared)
-        qgraph_debug = convert_fx(prepared, debug=True)
-
-        result = qgraph(*inputs)
-        result_debug = qgraph_debug(*inputs)
-
-        qgraph_to_check = qgraph_debug if debug else qgraph
-        if print_debug_info:
-            print()
-            print('quant type:', quant_type)
-            print('origianl graph module:', type(model))
-            self.printGraphModule(original)
-            print()
-            print('quantized graph module:', type(qgraph_to_check))
-            self.printGraphModule(qgraph_to_check)
-            print()
-        self.checkGraphModuleNodes(
-            qgraph_to_check, expected_node, expected_node_occurrence, expected_node_list)
-=======
     if HAS_FX:
         def checkGraphModeFxOp(self, model, inputs, quant_type,
                                expected_node=None,
@@ -738,7 +671,6 @@
                 print()
             self.checkGraphModuleNodes(
                 qgraph_to_check, expected_node, expected_node_occurrence, expected_node_list)
->>>>>>> 4e6f2440
 
 
     def checkEmbeddingSerialization(self, qemb, num_embeddings, embedding_dim, indices, offsets,
