--- conflicted
+++ resolved
@@ -869,13 +869,6 @@
         return False
     return issubclass(obj, Exception)
 
-<<<<<<< HEAD
-def safe_unwrap(obj):
-    if obj is torch.ops:
-        return obj
-
-    return inspect.unwrap(obj)
-=======
 def raise_error_container_parameter_missing(target_type):
     if target_type == 'Dict':
         raise RuntimeError(
@@ -970,17 +963,22 @@
 
 
 def _isinstance(obj, target_type) -> bool:
-    origin_type = get_origin(target_type)    
+    origin_type = get_origin(target_type)
     if origin_type:
         return container_checker(obj, target_type)
 
     # Check to handle weird python type behaviors
-    # 1. python 3.6 returns None for origin of containers without 
+    # 1. python 3.6 returns None for origin of containers without
     #    contained type (intead of returning outer container type)
-    # 2. non-typed optional origin returns as none instead 
+    # 2. non-typed optional origin returns as none instead
     #    of as optional in 3.6-3.8
     check_args_exist(target_type)
 
     # handle non-containers
     return isinstance(obj, target_type)
->>>>>>> 57bf0b59
+
+def safe_unwrap(obj):
+    if obj is torch.ops:
+        return obj
+
+    return inspect.unwrap(obj)