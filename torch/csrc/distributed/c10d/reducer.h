--- conflicted
+++ resolved
@@ -39,8 +39,8 @@
   // It may allocate new buckets before deallocating old buckets
   // inside rebuild_buckets. To save peak memory usage,
   // call rebuild_buckets before the peak memory usage increases
-  // during forward computation.
-  void prepare_forward();
+  // during forward computation. Returns true if the buckets were rebuilt.
+  bool prepare_forward();
 
   // This function is called when the forward function has produced an output,
   // and the user wishes to reduce gradients in the backwards pass.
@@ -73,13 +73,16 @@
   // once for find_unused_parameters = true case, where subgraphs are trained
   // and parameter indices order may change more frequently.
   // For find_unused_parameters = false case, buckets are only rebuilt once,
-  // the performance cost is negligible.
-  std::vector<std::vector<size_t>> rebuildBuckets();
+  // the performance cost is negligible. Returns true if the buckets were
+  // rebuilt.
+  bool rebuild_buckets();
 
   // Returns true if we should rebuild buckets, else false. We only rebuild
   // buckets once after the first iteration and never rebuild them if
   // find_unused_parameters_.
-  bool shouldRebuildBuckets() const;
+  inline bool shouldRebuildBuckets() const {
+    return !find_unused_parameters_ && !has_rebuilt_bucket_;
+  };
 
   // Pushes all parameters to be rebuilt.
   void pushRebuiltParamsForAllIndices();
@@ -168,20 +171,6 @@
   // Broadcast rebuilt buckets from rank 0 to other ranks before initializing
   // the buckets
   void sync_bucket_indices(std::vector<std::vector<size_t>>& bucket_indices);
-<<<<<<< HEAD
-=======
-
-  // Rebuild buckets based on rebuilt_params_ and rebuilt_param_indices_
-  // TODO this function makes broadcast communication call and
-  // could be overlapped with next forward() call, thus
-  // it could be async. Will make it async when rebuilding buckets for
-  // find_unused_parameters = true case, as we could rebuild buckets more than
-  // once for find_unused_parameters = true case, where subgraphs are trained
-  // and parameter indices order may change more frequently.
-  // For find_unused_parameters = false case, buckets are only rebuilt once,
-  // the performance cost is negligible.
-  void rebuild_buckets();
->>>>>>> 35351ff4
 
   using GradCallback =
       torch::distributed::autograd::DistAutogradContext::GradCallback;
@@ -321,6 +310,7 @@
   // Handle for the currently scheduled allreduce in the forward pass, if
   // applicable.
   ForwardPassAllreduceWork forwardPassWorkHandle_;
+
   // Division factor for reduction of gradients.
   int divFactor_;
  private:
