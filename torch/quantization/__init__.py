from .quantize import *
from .observer import *
from .qconfig import *
from .fake_quantize import *
from .fuse_modules import fuse_modules
from .stubs import *
from .quant_type import *
from .quantize_jit import *
from .quantize_fx import *
from .quantization_mappings import *
from .fuser_method_mappings import *
<<<<<<< HEAD
from .fx import register_traceable_custom_module_class
=======
from .custom_module_class_mappings import *
>>>>>>> dec11353

def default_eval_fn(model, calib_data):
    r"""
    Default evaluation function takes a torch.utils.data.Dataset or a list of
    input Tensors and run the model on the dataset
    """
    for data, target in calib_data:
        model(data)

_all__ = [
    'QuantWrapper', 'QuantStub', 'DeQuantStub',
    # Top level API for eager mode quantization
    'quantize', 'quantize_dynamic', 'quantize_qat',
    'prepare', 'convert', 'prepare_qat',
    # Top level API for graph mode quantization on TorchScript
    'quantize_jit', 'quantize_dynamic_jit',
    # Top level API for graph mode quantization on GraphModule(torch.fx)
    'fuse_fx', 'quantize_fx',  # TODO: add quantize_dynamic_fx
    'prepare_fx', 'prepare_dynamic_fx', 'convert_fx',
    'QuantType',  # quantization type
    # custom module APIs
    'register_static_quant_module_mapping',
    'get_static_quant_module_mappings', 'get_static_quant_module_class',
    'register_dynamic_quant_module_mapping',
    'get_dynamic_quant_module_mappings',
    'register_qat_module_mapping',
    'get_qat_module_mappings',
    'get_qconfig_propagation_list',
    'get_compare_output_module_list',
    'register_quantized_operator_mapping', 'get_quantized_operator',
    'register_fuser_method', 'get_fuser_method',
<<<<<<< HEAD
    'register_traceable_custom_module_class',
=======
    'register_observed_custom_module_mapping',
    'get_observed_custom_module_class',
    'register_quantized_custom_mdoule_mapping',
    'get_quantized_custom_module_class',
    'is_custom_module_class',
>>>>>>> dec11353
    # Sub functions for `prepare` and `swap_module`
    'propagate_qconfig_', 'add_quant_dequant', 'add_observer_', 'swap_module',
    'default_eval_fn', 'get_observer_dict',
    'register_activation_post_process_hook',
    # Observers
    'ObserverBase', 'WeightObserver', 'observer', 'default_observer',
    'default_weight_observer',
    # QConfig
    'QConfig', 'default_qconfig', 'default_dynamic_qconfig', 'float16_dynamic_qconfig',
    # QAT utilities
    'default_qat_qconfig', 'prepare_qat', 'quantize_qat',
    # module transformations
    'fuse_modules',
]<|MERGE_RESOLUTION|>--- conflicted
+++ resolved
@@ -9,11 +9,11 @@
 from .quantize_fx import *
 from .quantization_mappings import *
 from .fuser_method_mappings import *
-<<<<<<< HEAD
-from .fx import register_traceable_custom_module_class
-=======
 from .custom_module_class_mappings import *
->>>>>>> dec11353
+from .fx.traceable_custom_module import (
+    register_traceable_custom_module_class,
+    is_traceable_custom_module,
+)
 
 def default_eval_fn(model, calib_data):
     r"""
@@ -45,15 +45,13 @@
     'get_compare_output_module_list',
     'register_quantized_operator_mapping', 'get_quantized_operator',
     'register_fuser_method', 'get_fuser_method',
-<<<<<<< HEAD
-    'register_traceable_custom_module_class',
-=======
     'register_observed_custom_module_mapping',
     'get_observed_custom_module_class',
     'register_quantized_custom_mdoule_mapping',
     'get_quantized_custom_module_class',
     'is_custom_module_class',
->>>>>>> dec11353
+    'register_traceable_custom_module_class',
+    'is_traceable_custom_module',
     # Sub functions for `prepare` and `swap_module`
     'propagate_qconfig_', 'add_quant_dequant', 'add_observer_', 'swap_module',
     'default_eval_fn', 'get_observer_dict',
