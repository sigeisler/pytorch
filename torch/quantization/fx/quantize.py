import torch
<<<<<<< HEAD
from torch.quantization import (
    propagate_qconfig_,
    convert,
)

from ..quantization_mappings import (
    get_qat_module_mappings,
)

=======
>>>>>>> a4ce3f41
from torch.fx import (
    GraphModule,
    Proxy,
)

from torch.fx.graph import (
    Graph,
    Node,
    map_arg,
)

from torch.quantization import (
    propagate_qconfig_,
    convert,
)

from ..quantization_mappings import (
    get_qat_module_mappings,
)

from ..quantize import _remove_qconfig

from .pattern_utils import (
    is_match,
    get_quant_patterns,
    get_dynamic_quant_patterns,
)

from .quantization_patterns import *

from .utils import (
    _parent_name,
    quantize_node,
)

import copy

# ------------------------
# Helper Functions
# ------------------------

# Returns a function that can get a new attribute name for module with given prefix
# for example,
# >> get_new_observer_name = get_new_attr_name_with_prefix('_observer')
# >> new_name = get_new_observer_name(module)
# new_name will be an unused attribute name on module, e.g. `_observer_1`
def get_new_attr_name_with_prefix(prefix):
    def get_new_attr_name(module):
        def get_attr_name(i):
            return prefix + str(i)
        i = 0
        attr_name = get_attr_name(i)
        while hasattr(module, attr_name):
            i += 1
            attr_name = get_attr_name(i)
        return attr_name
    return get_new_attr_name

def collect_producer_nodes(node):
    r''' Starting from a target node, trace back until we hit inpu or
    getattr node. This is used to extract the chain of operators
    starting from getattr to the target node, for example
    def forward(self, x):
      observed = self.observer(self.weight)
      return F.linear(x, observed)
    collect_producer_nodes(observed) will either return a list of nodes that produces
    the observed node or None if we can't extract a self contained graph without
    free variables(inputs of the forward function).
    '''
    nodes = [node]
    frontier = [node]
    while frontier:
        node = frontier.pop()
        all_args = list(node.args) + list(node.kwargs.values())
        for arg in all_args:
            if not isinstance(arg, Node):
                continue
            if arg.op == 'placeholder':
                # hit input, can't fold in this case
                return None
            nodes.append(arg)
            if not (arg.op == 'call_function' and arg.target == getattr):
                frontier.append(arg)
    return nodes

def graph_module_from_producer_nodes(root, producer_nodes):
    r''' Construct a graph module from extracted producer nodes
    from `collect_producer_nodes` function
    Args:
      root: the root module for the original graph
      producer_nodes: a list of nodes we use to construct the graph
    Return:
      A graph module constructed from the producer nodes
    '''
    assert len(producer_nodes) > 0, 'list of producer nodes can not be empty'
    # since we traced back from node to getattrr
    producer_nodes.reverse()
    graph = Graph()
    env = {}

    def load_arg(a):
        return map_arg(a, lambda node: env[node.name])
    for producer_node in producer_nodes:
        env[producer_node.name] = graph.node_copy(producer_node, load_arg)
    graph.output(load_arg(producer_nodes[-1].name))
    graph_module = GraphModule(root, graph)
    return graph_module


def assert_and_get_unique_device(module):
    """
    Returns the unique device for a module, or None if no device is found.
    Throws an error if multiple devices are detected.
    """
    devices = {p.device for p in module.parameters()} | \
        {p.device for p in module.buffers()}
    assert len(devices) <= 1, (
        "prepare only works with cpu or single-device CUDA modules, "
        "but got devices {}".format(devices)
    )
    device = next(iter(devices)) if len(devices) > 0 else None
    return device

def is_activation_post_process(module):
    return (isinstance(module, torch.quantization.ObserverBase) or
            isinstance(module, torch.quantization.FakeQuantize))

# A dictionary for querying the weight index for a given op
WEIGHT_INDEX_DICT = {
    torch.nn.functional.conv2d : [1],
    torch.nn.functional.linear : [1],
}

# weight prepacking ops
WEIGHT_PREPACK_OPS = {
    torch._ops.ops.quantized.linear_prepack,
    torch._ops.ops.quantized.linear_prepack_fp16,
    torch._ops.ops.quantized.conv2d_prepack,
}

class Quantizer:
    def __init__(self):
        # mapping from matched node to activation_post_process
        # must be filled before convert
        self.activation_post_process_map = None
        # mapping from node name to qconfig that should be used for that node
        # filled out for a model during _generate_qconfig_map
        self.qconfig_map = None
        # mapping from fully qualified module name to module instance
        # for example,
        # {
        #   '': Model(...),
        #   'linear': Linear(...),
        #   'linear.weight_fake_quant': PerChannelMinMaxObserver(...),
        # }
        self.modules = None
        # mapping from a tuple of nodes in reverse order to uninitialized
        #   QuantizeHandler subclass. For example,
        # {
        #   # match a single node
        #   (<class 'torch.nn.modules.conv.Conv3d'>:
        #     <class 'torch.quantization.fx.quantize.ConvRelu'>),
        #   # match multiple nodes in reverse order
        #   ((<function relu at 0x7f766a7360d0>, <built-in function add>):
        #     <class 'torch.quantization.fx.quantize.Add'>),
        # }
        self.patterns = None


    def _qat_swap_modules(self, root):
        convert(root, mapping=get_qat_module_mappings(), inplace=True, remove_qconfig=False)

    def _generate_qconfig_map(self, root, input_graph):
        def get_qconfig(module):
            return module.qconfig if hasattr(module, 'qconfig') else None

        self.qconfig_map = dict()
        for node in input_graph.nodes:
            if node.op == 'get_param':
                parent, _ = _parent_name(node.target)
                self.qconfig_map[node.name] = get_qconfig(self.modules[parent])
            elif node.op == 'call_function':
                self.qconfig_map[node.name] = get_qconfig(root)
            elif node.op == 'call_method':
                self_obj = node.args[0]
                # qconfig for call_method should be the same as the `self` object for the call
                self.qconfig_map[node.name] = self.qconfig_map[self_obj.name]
            elif node.op == 'call_module':
                self.qconfig_map[node.name] = get_qconfig(self.modules[node.target])

    def _prepare(self, model, qconfig_dict, inplace, is_dynamic_quant):
        if not inplace:
            model = copy.deepcopy(model)
        self.is_dynamic_quant = is_dynamic_quant
        # TODO: allow user specified patterns
        if self.is_dynamic_quant:
            self.patterns = get_dynamic_quant_patterns()
        else:
            self.patterns = get_quant_patterns()

        propagate_qconfig_(model, qconfig_dict)
        if model.training:
            self._qat_swap_modules(model)

        self.modules = dict(model.named_modules())

        # map from node name to qconfig, used in _find_matches
        self._generate_qconfig_map(model, model.graph)

        # match the patterns that will get quantized
        matches = self._find_matches(model.graph, self.modules, self.patterns)

        # find _inputs_ to matched nodes that are not quantized, these
        # have to be quantized, which requires measuring stats,
        # initialize an DefaultQuant object for each
        quants = self._find_quants(model.graph, matches)

        self.activation_post_process_map = dict()

        env = {}
        observed_graph = Graph()
        observed_node_names_set = set()

        def load_arg(a):
            return map_arg(a, lambda node: env[node.name])

        for node in model.graph.nodes:
            if node.name in observed_node_names_set:
                continue

            prefix = node.name + '_activation_post_process_'
            root_node, _, obj, qconfig = matches.get(node.name, (None, None, None, None))
            if root_node is None:
                env[node.name] = observed_graph.node_copy(node, load_arg)
            elif root_node is node:
                env[node.name] = observed_graph.node_copy(node, load_arg)

                def insert_observer(node, observer, device):
                    get_new_observer_name = get_new_attr_name_with_prefix(prefix)
                    observer_name = get_new_observer_name(model)
                    setattr(model, observer_name, observer)
                    self.activation_post_process_map[node.name] = observer
                    env[node.name] = observed_graph.create_node('call_module', observer_name, (load_arg(node),), {})
                    observed_node_names_set.add(node.name)
                    if device:
                        getattr(model, observer_name).to(device)

                # don't need to insert observer for output in dynamic quantization
                if self.is_dynamic_quant:
                    continue

                if isinstance(obj, CopyNode):
                    assert node.op in [
                        'call_module',
                        'call_function',
                        'call_method'], \
                        'CopyNode of type ' + node.op + ' is not handled'

                    def is_observed(input_arg):
                        if isinstance(input_arg, Node):
                            return input_arg.name in observed_node_names_set
                        elif isinstance(input_arg, list):
                            return all(map(is_observed, input_arg))
                    # propagate observed property from input
                    if is_observed(node.args[0]):
                        observed_node_names_set.add(node.name)
                elif (isinstance(obj, Add) or isinstance(obj, Mul)) and not obj.all_nodes:
                    if node.args[0].name in observed_node_names_set:
                        observed_node_names_set.add(node.name)
                elif qconfig is not None and obj.all_nodes:
                    # observer for outputs
                    new_observer = qconfig.activation()
                    # respect device affinity when adding observers
                    device = assert_and_get_unique_device(model)
                    insert_observer(node, new_observer, device)
            else:
                env[node.name] = observed_graph.node_copy(node, load_arg)

            if node.name not in observed_node_names_set and node.name in quants:
                get_new_observer_name = get_new_attr_name_with_prefix(prefix)
                observer_name = get_new_observer_name(model)
                _, qconfig, is_weight = quants[node.name]
                if qconfig is not None:
                    new_observer = \
                        qconfig.weight() if is_weight else qconfig.activation()
                    # respect device affinity when adding observers
                    device = assert_and_get_unique_device(model)
                    if device:
                        new_observer.to(device)
                    self.activation_post_process_map[node.name] = new_observer
                    setattr(model, observer_name, self.activation_post_process_map[node.name])
                    env[node.name] = observed_graph.create_node('call_module', observer_name, (load_arg(node),), {})
                    observed_node_names_set.add(node.name)
        observed_graph.output(load_arg(model.graph.result))

        model = GraphModule(model, observed_graph)
        self.save_state(model)
        return model

    def save_state(self, observed):
        observed._activation_post_process_map = self.activation_post_process_map
        observed._patterns = self.patterns
        observed._qconfig_map = self.qconfig_map

    def restore_state(self, observed):
        err_msg = 'please make sure the model is produced by prepare'
        assert hasattr(observed, '_activation_post_process_map'), 'did not found ' + \
            '_activation_post_process attribute ' + err_msg
        assert hasattr(observed, '_patterns'), 'did not found ' + \
            '_patterns attribute ' + err_msg
        assert hasattr(observed, '_qconfig_map'), 'did not found ' + \
            '_qconfig_map attribute ' + err_msg
        self.activation_post_process_map = observed._activation_post_process_map
        self.patterns = observed._patterns
        self.qconfig_map = observed._qconfig_map

    def prepare(self, model, qconfig_dict, inplace=False):
        return self._prepare(model, qconfig_dict, inplace, is_dynamic_quant=False)

    def prepare_dynamic(self, model, qconfig_dict, inplace=False):
        return self._prepare(model, qconfig_dict, inplace, is_dynamic_quant=True)

    def _run_weight_observers(self, observed):
        r''' Extract the subgraph that produces the weight for dynamically quantized
        node and run the subgraph to observe the weight.
        Note that the observers of dynamically quantized modules are run during
        the conversion step.
        '''
        for node in observed.graph.nodes:
            if node.op == 'call_function' and node.target in WEIGHT_INDEX_DICT:
                for i, node_arg in enumerate(node.args):
                    if i in WEIGHT_INDEX_DICT[node.target]:
                        # node_arg is weight
                        weight_observer_nodes = collect_producer_nodes(node_arg)
                        if weight_observer_nodes is not None:
                            weight_observer_module = graph_module_from_producer_nodes(
                                observed, weight_observer_nodes)
                            # run the weight observer
                            weight_observer_module()
        return

    def _convert(self, model, inplace=False, debug=False, is_dynamic_quant=False):
        self.restore_state(model)
        if not inplace:
            model = copy.deepcopy(model)
        self.is_dynamic_quant = is_dynamic_quant
        # run weight observers before inserting quant dequant nodes
        # for dynamic quantization
        if self.is_dynamic_quant:
            self._run_weight_observers(model)

        # move to cpu since we only have quantized cpu kernels
        model.eval().cpu()
        self.modules = dict(model.named_modules())

        matches = self._find_matches(model.graph, self.modules, self.patterns)
        quants = self._find_quants(model.graph, matches)
        self.quantized_graph = Graph()
        env = {}
        quant_env = {}

        def load_non_quantized(n):
            if n.name not in env:
                assert n.name in quant_env, \
                    'trying to load float node but did not find node:' + n.name + \
                    ' in quantized or non quantized environment, env: ' + str(env) + \
                    ' quant_env:' + str(quant_env)
                env[n.name] = Proxy(quant_env[n.name]).dequantize().node
            return env[n.name]

        def load_quantized(n):
            if n.name not in quant_env:
                assert n.name in env, \
                    'trying to load quantized node but did not find node:' + n.name + \
                    ' in float environment:' + str(env)
                assert n.name in quants, 'did not find quant object for node:' + n.name
                quant = quants[n.name][0]
                quant_env[n.name] = quant.convert(self, env[n.name])
            return quant_env[n.name]

        def load_x(n):
            assert n.name in env or n.name in quant_env, \
                'node ' + n.name + ' does not exist in either environment'
            if n.name in quant_env:
                return quant_env[n.name]
            else:
                return env[n.name]

        def load_arg(quantized):
            """
            Input: quantized, which can be None, list, boolean or tuple
              - if quantized is a list or tuple, then arg should be a list and the args with corresponding
                indexes will be quantized
              - if quantized is a boolean, then all args will be quantized/not quantized
              - if quantized is None, then we'll load the node as long as it exists

            Output: fn which takes arg_or_args, and loads them from the corresponding
              environment depending on the value of quantized.
            """
            assert quantized is None or isinstance(quantized, (tuple, list, bool)), type(quantized)

            def load_arg_impl(arg_or_args):
                if quantized is None:
                    return map_arg(arg_or_args, load_x)
                if isinstance(quantized, bool):
                    return map_arg(arg_or_args, load_quantized if quantized else load_non_quantized)
                elif isinstance(quantized, (tuple, list)):
                    assert isinstance(arg_or_args, (tuple, list)), arg_or_args
                    loaded_args = []
                    # for now, we only support quantizing positional arguments
                    for i, a in enumerate(arg_or_args):
                        if i in quantized:
                            loaded_args.append(map_arg(a, load_quantized))
                        else:
                            loaded_args.append(map_arg(a, load_non_quantized))
                    return type(arg_or_args)(loaded_args)
            return load_arg_impl

        def is_quantized(node):
            if isinstance(node, Node):
                assert node.name in env or node.name in quant_env, 'Expecting node to be in the environment'
                # there might be nodes appearing in both environemnts, but quant_env will take
                # precedence
                if node.name in quant_env:
                    return True
                elif node.name in env:
                    return False
            elif isinstance(node, list):
                quantized = map(is_quantized, node)
                if all(quantized):
                    return True
                elif not any(quantized):
                    return False
                else:
                    raise Exception("partially quantized inputs in list not handled yet")

        for node in model.graph.nodes:
            root_node, matched, obj, qconfig = matches.get(node.name, (None, None, None, None))
            if root_node is node:
                if qconfig is None:
                    result = self.quantized_graph.node_copy(node, load_non_quantized)
                    quantized = False
                else:
                    result = obj.convert(self, node, load_arg)
                    # Need to get correct quantized/non-quantized state for the output of CopyNode
                    if isinstance(obj, CopyNode):
                        assert node.op in [
                            'call_module',
                            'call_function',
                            'call_method'], \
                            'CopyNode of type ' + node.op + ' is not handled'
                        quantized = is_quantized(node.args[0])
                    else:
                        quantized = True

                    # output of dynamic quantization is not quantized
                    if self.is_dynamic_quant:
                        quantized = False

                if quantized:
                    quant_env[node.name] = result
                else:
                    env[node.name] = result
                continue
            elif root_node is not None:
                continue

            # handle activation post process calls
            if node.op == 'call_module':
                if is_activation_post_process(self.modules[node.target]):
                    observer_module = self.modules[node.target]
                    prev_node = node.args[0]
                    if observer_module.dtype == torch.float16:
                        # activations are not quantized for
                        # fp16 dynamic quantization
                        # copy the activaiton_post_process node here
                        # since we may need it when we insert prepack
                        # op for weight of linear, this will be removed
                        # later in a separate pass
                        env[node.name] = self.quantized_graph.node_copy(node, load_non_quantized)
                        continue
                    if prev_node.name in quant_env:
                        # if previous node is already quantized, we'll just remove the activation_post_process
                        quant_env[node.name] = quant_env[prev_node.name]
                        continue
                    # replace activation post process with quantization ops
                    root_module = self.modules['']
                    quant_env[node.name] = quantize_node(
                        root_module, self.quantized_graph,
                        load_non_quantized(node.args[0]), observer_module)
                    continue
            # dequantize inputs for the node that are not quantized
            env[node.name] = self.quantized_graph.node_copy(node, load_non_quantized)
        self.quantized_graph.output(map_arg(model.graph.result, load_non_quantized))

        # remove activation post process
        act_post_process_removed_graph = Graph()
        env = {}

        def load_arg(a):
            return map_arg(a, lambda node: env[node.name])
        for node in self.quantized_graph.nodes:
            if node.op == 'call_module' and \
               is_activation_post_process(self.modules[node.target]):
                # remove activation post process
                env[node.name] = env[node.args[0].name]
            else:
                env[node.name] = act_post_process_removed_graph.node_copy(node, load_arg)
        act_post_process_removed_graph.output(map_arg(self.quantized_graph.result, load_arg))

        to_be_removed = []
        for name, module in model.named_modules():
            if is_activation_post_process(module):
                to_be_removed.append(name)
        for n in to_be_removed:
            delattr(model, n)
        _remove_qconfig(model)
        model = GraphModule(model, act_post_process_removed_graph)
        return model

    # Trace back from the weight node util we hit getattr, reconstruct the graph module
    # with the traced nodes and run the graph module to pack the weight. then replace
    # the original chain of ops with the packed weight.
    def _fold_weight(self, quantized):
        packed_weights = dict()
        # map from folded node name to the prepacked weight name
        folded_nodes = dict()
        # get packed weights
        for node in quantized.graph.nodes:
            if node.op == 'call_function' and node.target in WEIGHT_PREPACK_OPS:
                nodes_to_fold = collect_producer_nodes(node)
                if nodes_to_fold is not None:
                    for node_to_fold in nodes_to_fold:
                        folded_nodes[node_to_fold.name] = node

                    prepacking_module = graph_module_from_producer_nodes(
                        quantized, nodes_to_fold)
                    packed_weight = prepacking_module()
                    packed_weights[node.name] = packed_weight

        # remove folded nodes and replace the prepacking node with getattr
        folded_graph = Graph()
        env = {}

        def load_arg(a):
            return map_arg(a, lambda node: env[node.name])
        get_new_packed_weight_name = get_new_attr_name_with_prefix('_fx_pass_packed_weight_')
        quantized_root = quantized
        quantized_graph = quantized.graph
        for node in quantized_graph.nodes:
            prepack_node = folded_nodes.get(node.name, None)
            if prepack_node is node:
                packed_weight = packed_weights[node.name]
                # add a prepacked attribute to root
                packed_weight_name = get_new_packed_weight_name(quantized_root)
                setattr(quantized_root, packed_weight_name, packed_weight)
                # replace prepack node with a getattr node
                env[node.name] = folded_graph.create_node(
                    'get_param', packed_weight_name, (), {})
            elif prepack_node is not None:
                # remove the foled node
                continue
            else:
                # copy other nodes
                env[node.name] = folded_graph.node_copy(node, load_arg)
        folded_graph.output(load_arg(quantized_graph.result))
        quantized = GraphModule(quantized_root, folded_graph)
        return quantized

    def convert(self, model, inplace=False, debug=False, is_dynamic=False):
        quantized = self._convert(model, inplace, debug, is_dynamic)
        if not debug:
            quantized = self._fold_weight(quantized)
        return quantized

    def _find_matches(self, graph, modules, patterns):
        """
        Matches the nodes in the input graph to quantization patterns, and
        outputs the information needed to quantize them in future steps.

        Inputs:
          - graph: an fx.Graph object
          - modules: a mapping of fully qualified module name to instance,
              for example, {'foo': ModuleFoo, ...}
          - patterns: a mapping from a tuple of nodes in reverse order to
              uninitialized QuantizeHandler subclass.

        Outputs a map of
          node_name ->
            (node, matched_values, QuantizeHandler instance, qconfig)

        For example, {
          'relu_1': (relu_1, [relu_1], <CopyNode instance>, QConfig(...)),
          ...
        }
        """
        match_map = {}
        all_matched = set()

        def record_match(pattern, node, matched):
            if isinstance(pattern, tuple):
                s, *args = pattern
                record_match(s, node, matched)
                if pattern[0] is not getattr:
                    for subpattern, arg in zip(args, node.args):
                        record_match(subpattern, arg, matched)
            else:
                matched.append(node)

        for node in reversed(graph.nodes):
            if node.name not in match_map and node.name not in all_matched:
                for pattern, value in patterns.items():
                    if is_match(modules, node, pattern):
                        matched = []
                        record_match(pattern, node, matched)
                        for n in matched:
                            match_map[n.name] = (node, matched, value(self, node), self.qconfig_map[n.name])
                            all_matched.add(n.name)
                        # break after finding the first match
                        break
        return match_map

    def _find_quants(self, graph, matches):
        """
        Takes the nodes in the input graph and pending matches, and finds and
        returns the input and output nodes which need to be quantized.

        Inputs:
          - graph: an fx.Graph object
          - matches: output of self._find_matches function

        Outputs a map of
          node_name -> (QuantizeHandler instance (always DefaultQuant), qconfig)
        """
        quants = {}

        def visit(node, qconfig):
            def visit_arg(arg):
                # note: we have to measure quantization information
                # even for nodes where we might not use it because it is already
                # quantized. This is because each match has the option to
                # say NotImplemented (if for instance, it is an __add__ and the data type is not appropriate)
                is_weight = False
                if isinstance(node, Node) and node.op == 'call_function' and node.target in WEIGHT_INDEX_DICT:
                    for i, node_arg in enumerate(node.args):
                        if arg is node_arg and i in WEIGHT_INDEX_DICT[node.target]:
                            is_weight = True
                if (not self.is_dynamic_quant) or is_weight:
                    # overwrite previous quant config
                    quants[arg.name] = (DefaultQuant(self, arg), qconfig, is_weight)
            return visit_arg

        for node in graph.nodes:
            if node.name in matches:
                root_node, matched, obj, qconfig = matches[node.name]
                # don't attach observer/fake_quant for CopyNode
                if isinstance(obj, CopyNode):
                    qconfig = None
                if root_node is node:
                    # matched[-1] is the first op in the sequence and
                    # matched[0] is the last op in the sequence
                    # inputs
                    map_arg(matched[-1].args, visit(matched[-1], qconfig))
                    map_arg(matched[-1].kwargs, visit(matched[-1], qconfig))
                    # output
                    map_arg(matched[0], visit(None, qconfig))
        return quants<|MERGE_RESOLUTION|>--- conflicted
+++ resolved
@@ -1,16 +1,4 @@
 import torch
-<<<<<<< HEAD
-from torch.quantization import (
-    propagate_qconfig_,
-    convert,
-)
-
-from ..quantization_mappings import (
-    get_qat_module_mappings,
-)
-
-=======
->>>>>>> a4ce3f41
 from torch.fx import (
     GraphModule,
     Proxy,
