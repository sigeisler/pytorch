--- conflicted
+++ resolved
@@ -31,6 +31,10 @@
       - name: Ensure canonical include
         run: |
           (! git grep -I -l $'#include "' -- ./c10 ./aten ./torch/csrc ':(exclude)aten/src/ATen/native/quantized/cpu/qnnpack/**' || (echo "The above files have include with quotes; please convert them to #include <xxxx>"; false))
+      # note that this next step depends on a clean shallow checkout;
+      # if you run it locally in a deep checkout then it will complain
+      # about android/libs/fbjni/gradlew (in a submodule),
+      # as well as all the generated files in torch/test
       - name: Ensure C++ source files are not executable
         run: |
           (! find . \( -path ./third_party -o -path ./.git -o -path ./torch/bin -o -path ./build \) -prune -o -type f -executable -regextype posix-egrep -not -regex '.+(\.(bash|sh|py|so)|git-pre-commit|git-clang-format)$' -print | grep . || (echo 'The above files have executable permission; please remove their executable permission by using `chmod -x`'; false))
@@ -38,6 +42,10 @@
         run: |
           sudo apt-get install -y doxygen && pip install -r requirements.txt
           cd docs/cpp/source && ./check-doxygen.sh
+      - name: CUDA kernel launch check
+        run: |
+          set -eux
+          python torch/testing/check_kernel_launches.py |& tee ${GITHUB_WORKSPACE}/cuda_kernel_launch_checks.txt
 
   flake8-py3:
     runs-on: ubuntu-latest
@@ -62,14 +70,9 @@
       - name: Run flake8
         run: |
           set -eux
-          pip install flake8==3.8.2 flake8-mypy flake8-bugbear flake8-comprehensions flake8-executable flake8-pyi==20.5.0 mccabe pycodestyle==2.6.0 pyflakes==2.2.0
+          pip install flake8==3.8.2 flake8-bugbear flake8-comprehensions flake8-executable flake8-pyi==20.5.0 mccabe pycodestyle==2.6.0 pyflakes==2.2.0
           flake8 --version
-<<<<<<< HEAD
-          flake8 --exit-zero > ${GITHUB_WORKSPACE}/flake8-output.txt
-          cat ${GITHUB_WORKSPACE}/flake8-output.txt
-=======
           flake8 | tee ${GITHUB_WORKSPACE}/flake8-output.txt
->>>>>>> 4e6f2440
       - name: Add annotations
         uses: pytorch/add-annotations-github-action@master
         with:
