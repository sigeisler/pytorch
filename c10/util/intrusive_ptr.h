#pragma once

#include <c10/util/C++17.h>
#include <c10/util/Exception.h>
#include <atomic>
#include <stdexcept>

namespace pybind11 {
  template <typename, typename...>
  class class_;
}

namespace c10 {
class intrusive_ptr_target;
namespace raw {
  namespace weak_intrusive_ptr {
    inline void incref(intrusive_ptr_target* self);
  }
  namespace intrusive_ptr {
    inline void incref(intrusive_ptr_target * self);
  }

  // constructor tag used by intrusive_ptr constructors
  struct DontIncreaseRefcount {};
}
/**
 * intrusive_ptr<T> is an alternative to shared_ptr<T> that has better
 * performance because it does the refcounting intrusively
 * (i.e. in a member of the object itself).
 * Your class T needs to inherit from intrusive_ptr_target to allow it to be
 * used in an intrusive_ptr<T>.
 */

// Note [Stack allocated intrusive_ptr_target safety]
// ~~~~~~~~~~~~~~~~~~~~~~~~~~~~~~~~~~~~~~~~~~~~~~~~~~
// A well known problem with std::enable_shared_from_this is that it
// allows you to create a std::shared_ptr from a stack allocated object,
// which is totally bogus because the object will die once you return
// from the stack.  In intrusive_ptr, we can detect that this has occurred,
// because we set the refcount/weakcount of objects which inherit from
// intrusive_ptr_target to zero, *unless* we can prove that the object
// was dynamically allocated (e.g., via make_intrusive).
//
// Thus, whenever you transmute a T* into a intrusive_ptr<T>, we check
// and make sure that the refcount isn't zero (or, a more subtle
// test for weak_intrusive_ptr<T>, for which the refcount may validly
// be zero, but the weak refcount better not be zero), because that
// tells us if the object was allocated by us.  If it wasn't, no
// intrusive_ptr for you!

class C10_API intrusive_ptr_target {
  // Note [Weak references for intrusive refcounting]
  // ~~~~~~~~~~~~~~~~~~~~~~~~~~~~~~~~~~~~~~~~~~~~~~~~
  // Here's the scheme:
  //
  //  - refcount == number of strong references to the object
  //    weakcount == number of weak references to the object,
  //      plus one more if refcount > 0
  //    An invariant: refcount > 0  =>  weakcount > 0
  //
  //  - THStorage stays live as long as there are any strong
  //    or weak pointers to it (weakcount > 0, since strong
  //    references count as a +1 to weakcount)
  //
  //  - finalizers are called and data_ptr is deallocated when refcount == 0
  //
  //  - Once refcount == 0, it can never again be > 0 (the transition
  //    from > 0 to == 0 is monotonic)
  //
  //  - When you access THStorage via a weak pointer, you must
  //    atomically increment the use count, if it is greater than 0.
  //    If it is not, you must report that the storage is dead.
  //
  mutable std::atomic<size_t> refcount_;
  mutable std::atomic<size_t> weakcount_;

  template <typename T, typename NullType>
  friend class intrusive_ptr;
  friend inline void raw::intrusive_ptr::incref(intrusive_ptr_target* self);

  template <typename T, typename NullType>
  friend class weak_intrusive_ptr;
  friend inline void raw::weak_intrusive_ptr::incref(intrusive_ptr_target* self);

 protected:
  // protected destructor. We never want to destruct intrusive_ptr_target*
  // directly.
  virtual ~intrusive_ptr_target() {
// Disable -Wterminate and -Wexceptions so we're allowed to use assertions
// (i.e. throw exceptions) in a destructor.
// We also have to disable -Wunknown-warning-option and -Wpragmas, because
// some other compilers don't know about -Wterminate or -Wexceptions and
// will show a warning about unknown warning options otherwise.
#if defined(_MSC_VER) && !defined(__clang__)
#  pragma warning(push)
#  pragma warning(disable: 4297) // function assumed not to throw an exception but does
#else
#  pragma GCC diagnostic push
#  pragma GCC diagnostic ignored "-Wpragmas"
#  pragma GCC diagnostic ignored "-Wunknown-warning-option"
#  pragma GCC diagnostic ignored "-Wterminate"
#  pragma GCC diagnostic ignored "-Wexceptions"
#endif
    TORCH_INTERNAL_ASSERT_DEBUG_ONLY(
        refcount_.load() == 0,
        "Tried to destruct an intrusive_ptr_target that still has intrusive_ptr to it");
    TORCH_INTERNAL_ASSERT_DEBUG_ONLY(
        weakcount_.load() == 0,
        "Tried to destruct an intrusive_ptr_target that still has weak_intrusive_ptr to it");
#if defined(_MSC_VER) && !defined(__clang__)
#  pragma warning(pop)
#else
#  pragma GCC diagnostic pop
#endif
  }

  constexpr intrusive_ptr_target() noexcept : refcount_(0), weakcount_(0) {}

  // intrusive_ptr_target supports copy and move: but refcount and weakcount don't
  // participate (since they are intrinsic properties of the memory location)
  intrusive_ptr_target(intrusive_ptr_target&& other) noexcept : intrusive_ptr_target() {}
  intrusive_ptr_target& operator=(intrusive_ptr_target&& other) noexcept { return *this; }
  intrusive_ptr_target(const intrusive_ptr_target& other) noexcept : intrusive_ptr_target() {}
  intrusive_ptr_target& operator=(const intrusive_ptr_target& other) noexcept { return *this; }

 private:
  /**
   * This is called when refcount reaches zero.
   * You can override this to release expensive resources.
   * There might still be weak references, so your object might not get
   * destructed yet, but you can assume the object isn't used anymore,
   * i.e. no more calls to methods or accesses to members (we just can't
   * destruct it yet because we need the weakcount accessible).
   *
   * Even if there are no weak references (i.e. your class is about to be
   * destructed), this function is guaranteed to be called first.
   * However, if you use your class for an object on the stack that is
   * destructed by the scope (i.e. without intrusive_ptr), this function will
   * not be called.
   */
  virtual void release_resources() {}
};

namespace detail {
template <class TTarget>
struct intrusive_target_default_null_type final {
  static constexpr TTarget* singleton() noexcept {
    return nullptr;
  }
};

template<class TTarget, class ToNullType, class FromNullType>
TTarget* assign_ptr_(TTarget* rhs) {
  if (FromNullType::singleton() == rhs) {
    return ToNullType::singleton();
  } else {
    return rhs;
  }
}
} // namespace detail

template <class TTarget, class NullType>
class weak_intrusive_ptr;

template <
    class TTarget,
    class NullType = detail::intrusive_target_default_null_type<TTarget>>
class intrusive_ptr final {
 private:
//  the following static assert would be nice to have but it requires
//  the target class T to be fully defined when intrusive_ptr<T> is instantiated
//  this is a problem for classes that contain pointers to themselves
//  static_assert(
//      std::is_base_of<intrusive_ptr_target, TTarget>::value,
//      "intrusive_ptr can only be used for classes that inherit from intrusive_ptr_target.");
#ifndef _WIN32
  // This static_assert triggers on MSVC
  //  error C2131: expression did not evaluate to a constant
  static_assert(
      NullType::singleton() == NullType::singleton(),
      "NullType must have a constexpr singleton() method");
#endif
  static_assert(
      std::is_same<TTarget*, decltype(NullType::singleton())>::value,
      "NullType::singleton() must return a element_type* pointer");

  TTarget* target_;

  template <class TTarget2, class NullType2>
  friend class intrusive_ptr;
  friend class weak_intrusive_ptr<TTarget, NullType>;

  // Make pybind11::class_ be a friend class of intrusive_ptr, so that custom smart
  // holder in pybind11 could access the private constructor of intrusive_ptr(T*)
  // which took the ownership of the object.
  // This is required by customer holder macro PYBIND11_DECLARE_HOLDER_TYPE, where
  // it uses intrusive_ptr(TTarget*) to initialize and take ownership of the object.
  // For details, see
  // https://pybind11.readthedocs.io/en/stable/advanced/smart_ptrs.html#custom-smart-pointers
  template <typename, typename...>
  friend class pybind11::class_;

  void retain_() {
    if (target_ != NullType::singleton()) {
      size_t new_refcount = ++target_->refcount_;
      TORCH_INTERNAL_ASSERT_DEBUG_ONLY(
          new_refcount != 1,
          "intrusive_ptr: Cannot increase refcount after it reached zero.");
    }
  }

  void reset_() noexcept {
    if (target_ != NullType::singleton() && --target_->refcount_ == 0) {
      // justification for const_cast: release_resources is basically a destructor
      // and a destructor always mutates the object, even for const objects.
      const_cast<std::remove_const_t<TTarget>*>(target_)->release_resources();

      // See comment above about weakcount. As long as refcount>0,
      // weakcount is one larger than the actual number of weak references.
      // So we need to decrement it here.
      if (--target_->weakcount_ == 0) {
        delete target_;
      }
    }
    target_ = NullType::singleton();
  }


  // raw pointer constructors are not public because we shouldn't make intrusive_ptr
  // out of raw pointers except from inside the make_intrusive(), reclaim() and
  // weak_intrusive_ptr::lock() implementations.

  // This constructor will not increase the ref counter for you.
  // We use the tagged dispatch mechanism to explicitly mark this constructor
  // to not increase the refcount
  explicit intrusive_ptr(TTarget* target, raw::DontIncreaseRefcount) noexcept
      : target_(target) {}

  // This constructor will increase the ref counter for you.
  // This constructor will be used by the make_intrusive(), and also pybind11, which
  // wrap the intrusive_ptr holder around the raw pointer and incref correspondingly
  // (pybind11 requires raw pointer constructor to incref by default).
  explicit intrusive_ptr(TTarget* target)
      : intrusive_ptr(target, raw::DontIncreaseRefcount{}) {
    if (target_ != NullType::singleton()) {
      // We can't use retain_(), because we also have to increase weakcount
      // and because we allow raising these values from 0, which retain_()
      // has an assertion against.
      ++target_->refcount_;
      ++target_->weakcount_;
    }
  }

 public:
  using element_type = TTarget;

  intrusive_ptr() noexcept
      : intrusive_ptr(NullType::singleton(), raw::DontIncreaseRefcount{}) {}

  intrusive_ptr(intrusive_ptr&& rhs) noexcept : target_(rhs.target_) {
    rhs.target_ = NullType::singleton();
  }

  template <class From, class FromNullType>
  /* implicit */ intrusive_ptr(intrusive_ptr<From, FromNullType>&& rhs) noexcept
      : target_(detail::assign_ptr_<TTarget, NullType, FromNullType>(rhs.target_)) {
    static_assert(
        std::is_convertible<From*, TTarget*>::value,
        "Type mismatch. intrusive_ptr move constructor got pointer of wrong type.");
    rhs.target_ = FromNullType::singleton();
  }

  intrusive_ptr(const intrusive_ptr& rhs) : target_(rhs.target_) {
    retain_();
  }

  template <class From, class FromNullType>
  /* implicit */ intrusive_ptr(
      const intrusive_ptr<From, FromNullType>& rhs)
      : target_(detail::assign_ptr_<TTarget, NullType, FromNullType>(rhs.target_)) {
    static_assert(
        std::is_convertible<From*, TTarget*>::value,
        "Type mismatch. intrusive_ptr copy constructor got pointer of wrong type.");
    retain_();
  }

  ~intrusive_ptr() noexcept {
    reset_();
  }

  intrusive_ptr& operator=(intrusive_ptr&& rhs) & noexcept {
    return operator=<TTarget, NullType>(std::move(rhs));
  }

  template <class From, class FromNullType>
      intrusive_ptr& operator=(intrusive_ptr<From, FromNullType>&& rhs) &
      noexcept {
    static_assert(
        std::is_convertible<From*, TTarget*>::value,
        "Type mismatch. intrusive_ptr move assignment got pointer of wrong type.");
    intrusive_ptr tmp = std::move(rhs);
    swap(tmp);
    return *this;
  }

  intrusive_ptr& operator=(const intrusive_ptr& rhs) & noexcept {
    return operator=<TTarget, NullType>(rhs);
  }

  template <class From, class FromNullType>
      intrusive_ptr& operator=(const intrusive_ptr<From, NullType>& rhs) & {
    static_assert(
        std::is_convertible<From*, TTarget*>::value,
        "Type mismatch. intrusive_ptr copy assignment got pointer of wrong type.");
    intrusive_ptr tmp = rhs;
    swap(tmp);
    return *this;
  }

  TTarget* get() const noexcept {
    return target_;
  }

  TTarget& operator*() const noexcept {
    return *target_;
  }

  TTarget* operator->() const noexcept {
    return target_;
  }

  operator bool() const noexcept {
    return target_ != NullType::singleton();
  }

  void reset() noexcept {
    reset_();
  }

  void swap(intrusive_ptr& rhs) noexcept {
    TTarget* tmp = target_;
    target_ = rhs.target_;
    rhs.target_ = tmp;
  }

  // We do a lot of null-pointer checks in our code, good to have this be cheap.
  bool defined() const noexcept {
    return target_ != NullType::singleton();
  }

  size_t use_count() const noexcept {
    if (target_ == NullType::singleton()) {
      return 0;
    }
    return target_->refcount_.load();
  }

  size_t weak_use_count() const noexcept {
    if (target_ == NullType::singleton()) {
      return 0;
    }
    return target_->weakcount_.load();
  }

  bool unique() const noexcept {
    return use_count() == 1;
  }

  /**
   * Returns an owning (!) pointer to the underlying object and makes the
   * intrusive_ptr instance invalid. That means the refcount is not decreased.
   * You *must* put the returned pointer back into a intrusive_ptr using
   * intrusive_ptr::reclaim(ptr) to properly destruct it.
   * This is helpful for C APIs.
   */
  TTarget* release() noexcept {
    TTarget* result = target_;
    target_ = NullType::singleton();
    return result;
  }

  /**
   * Takes an owning pointer to TTarget* and creates an intrusive_ptr that takes
   * over ownership. That means the refcount is not increased.
   * This is the counter-part to intrusive_ptr::release() and the pointer
   * passed in *must* have been created using intrusive_ptr::release().
   */
  static intrusive_ptr reclaim(TTarget* owning_ptr) {
    return intrusive_ptr(owning_ptr, raw::DontIncreaseRefcount{});
  }

  /**
   * Allocate a heap object with args and wrap it inside a intrusive_ptr and
   * incref. This is a helper function to let make_intrusive() access private
   * intrusive_ptr constructors.
   */
  template <class... Args>
  static intrusive_ptr make(Args&&... args) {
    return intrusive_ptr(new TTarget(std::forward<Args>(args)...));
  }

  /**
   * Turn a **non-owning raw pointer** to an intrusive_ptr.
   *
   * This method is potentially dangerous (as it can mess up refcount).
   */
  static intrusive_ptr unsafe_reclaim_from_nonowning(TTarget* raw_ptr) {
    // See Note [Stack allocated intrusive_ptr_target safety]
    TORCH_INTERNAL_ASSERT_DEBUG_ONLY(
        raw_ptr == NullType::singleton() || raw_ptr->refcount_.load() > 0,
        "intrusive_ptr: Can only reclaim pointers that are owned by someone");
    auto ptr = reclaim(raw_ptr); // doesn't increase refcount
    ptr.retain_();
    return ptr;
  }
};

template <
    class TTarget,
    class NullType = detail::intrusive_target_default_null_type<TTarget>,
    class... Args>
inline intrusive_ptr<TTarget, NullType> make_intrusive(Args&&... args) {
  return intrusive_ptr<TTarget, NullType>::make(std::forward<Args>(args)...);
}

template <class TTarget, class NullType>
inline void swap(
    intrusive_ptr<TTarget, NullType>& lhs,
    intrusive_ptr<TTarget, NullType>& rhs) noexcept {
  lhs.swap(rhs);
}

// To allow intrusive_ptr inside std::map or std::set, we need operator<
template <class TTarget1, class NullType1, class TTarget2, class NullType2>
inline bool operator<(
    const intrusive_ptr<TTarget1, NullType1>& lhs,
    const intrusive_ptr<TTarget2, NullType2>& rhs) noexcept {
  return lhs.get() < rhs.get();
}

template <class TTarget1, class NullType1, class TTarget2, class NullType2>
inline bool operator==(
    const intrusive_ptr<TTarget1, NullType1>& lhs,
    const intrusive_ptr<TTarget2, NullType2>& rhs) noexcept {
  return lhs.get() == rhs.get();
}

template <class TTarget1, class NullType1, class TTarget2, class NullType2>
inline bool operator!=(
    const intrusive_ptr<TTarget1, NullType1>& lhs,
    const intrusive_ptr<TTarget2, NullType2>& rhs) noexcept {
  return !operator==(lhs, rhs);
}

template <
    typename TTarget,
    class NullType = detail::intrusive_target_default_null_type<TTarget>>
class weak_intrusive_ptr final {
 private:
  static_assert(
      std::is_base_of<intrusive_ptr_target, TTarget>::value,
      "intrusive_ptr can only be used for classes that inherit from intrusive_ptr_target.");
#ifndef _WIN32
  // This static_assert triggers on MSVC
  //  error C2131: expression did not evaluate to a constant
  static_assert(
      NullType::singleton() == NullType::singleton(),
      "NullType must have a constexpr singleton() method");
#endif
  static_assert(
      std::is_same<TTarget*, decltype(NullType::singleton())>::value,
      "NullType::singleton() must return a element_type* pointer");

  TTarget* target_;

  template <class TTarget2, class NullType2>
  friend class weak_intrusive_ptr;

  void retain_() {
    if (target_ != NullType::singleton()) {
      size_t new_weakcount = ++target_->weakcount_;
      TORCH_INTERNAL_ASSERT_DEBUG_ONLY(
          new_weakcount != 1,
          "weak_intrusive_ptr: Cannot increase weakcount after it reached zero.");
    }
  }

  void reset_() noexcept {
    if (target_ != NullType::singleton() && --target_->weakcount_ == 0) {
      delete target_;
    }
    target_ = NullType::singleton();
  }

  constexpr explicit weak_intrusive_ptr(TTarget* target) : target_(target) {}

 public:
  using element_type = TTarget;

  explicit weak_intrusive_ptr(const intrusive_ptr<TTarget, NullType>& ptr)
      : weak_intrusive_ptr(ptr.get()) {
    retain_();
  }

  weak_intrusive_ptr(weak_intrusive_ptr&& rhs) noexcept : target_(rhs.target_) {
    rhs.target_ = NullType::singleton();
  }

  template <class From, class FromNullType>
  /* implicit */ weak_intrusive_ptr(
      weak_intrusive_ptr<From, FromNullType>&& rhs) noexcept
      : target_(detail::assign_ptr_<TTarget, NullType, FromNullType>(rhs.target_)) {
    static_assert(
        std::is_convertible<From*, TTarget*>::value,
        "Type mismatch. weak_intrusive_ptr move constructor got pointer of wrong type.");
    rhs.target_ = FromNullType::singleton();
  }

  weak_intrusive_ptr(const weak_intrusive_ptr& rhs)
      : target_(rhs.target_) {
    retain_();
  }

  template <class From, class FromNullType>
  /* implicit */ weak_intrusive_ptr(
      const weak_intrusive_ptr<From, FromNullType>& rhs)
      : target_(detail::assign_ptr_<TTarget, NullType, FromNullType>(rhs.target_)) {
    static_assert(
        std::is_convertible<From*, TTarget*>::value,
        "Type mismatch. weak_intrusive_ptr copy constructor got pointer of wrong type.");
    retain_();
  }

  ~weak_intrusive_ptr() noexcept {
    reset_();
  }

  weak_intrusive_ptr& operator=(weak_intrusive_ptr&& rhs) & noexcept {
    return operator=<TTarget, NullType>(std::move(rhs));
  }

  template <class From, class FromNullType>
      weak_intrusive_ptr& operator=(
          weak_intrusive_ptr<From, FromNullType>&& rhs) &
      noexcept {
    static_assert(
        std::is_convertible<From*, TTarget*>::value,
        "Type mismatch. weak_intrusive_ptr move assignment got pointer of wrong type.");
    weak_intrusive_ptr tmp = std::move(rhs);
    swap(tmp);
    return *this;
  }

  weak_intrusive_ptr& operator=(const weak_intrusive_ptr& rhs) & noexcept {
    return operator=<TTarget, NullType>(rhs);
  }

  weak_intrusive_ptr& operator=(const intrusive_ptr<TTarget, NullType>& rhs) & noexcept {
    weak_intrusive_ptr tmp(rhs);
    swap(tmp);
    return *this;
  }

  template <class From, class FromNullType>
      weak_intrusive_ptr& operator=(
          const weak_intrusive_ptr<From, NullType>& rhs) & {
    static_assert(
        std::is_convertible<From*, TTarget*>::value,
        "Type mismatch. weak_intrusive_ptr copy assignment got pointer of wrong type.");
    weak_intrusive_ptr tmp = rhs;
    swap(tmp);
    return *this;
  }

  void reset() noexcept {
    reset_();
  }

  void swap(weak_intrusive_ptr& rhs) noexcept {
    TTarget* tmp = target_;
    target_ = rhs.target_;
    rhs.target_ = tmp;
  }

  // NB: This should ONLY be used by the std::hash implementation
  // for weak_intrusive_ptr.  Another way you could do this is
  // friend std::hash<weak_intrusive_ptr>, but this triggers two
  // bugs:
  //
  //  (1) It triggers an nvcc bug, where std::hash in a friend class
  //      declaration gets preprocessed into hash, which then cannot
  //      actually be found.  The error in this case looks like:
  //
  //        error: no template named 'hash'; did you mean 'std::hash'?
  //
  //  (2) On OS X, std::hash is declared as a struct, not a class.
  //      This twings:
  //
  //        error: class 'hash' was previously declared as a struct
  //        [-Werror,-Wmismatched-tags]
  //
  // Both of these are work-aroundable, but on the whole, I decided
  // it would be simpler and easier to make work if we just expose
  // an unsafe getter for target_
  //
  TTarget* _unsafe_get_target() const noexcept {
    return target_;
  }

  size_t use_count() const noexcept {
    if (target_ == NullType::singleton()) {
      return 0;
    }
    return target_->refcount_.load(); // refcount, not weakcount!
  }

  size_t weak_use_count() const noexcept {
    if (target_ == NullType::singleton()) {
      return 0;
    }
    return target_->weakcount_.load();
  }

  bool expired() const noexcept {
    return use_count() == 0;
  }

  intrusive_ptr<TTarget, NullType> lock() const noexcept {
<<<<<<< HEAD
    auto refcount = target_->refcount_.load();
    do {
      if (refcount == 0) {
        // Object already destructed, no strong references left anymore.
        // Return nullptr.
        return intrusive_ptr<TTarget, NullType>(NullType::singleton());
      }
    } while (!target_->refcount_.compare_exchange_weak(refcount, refcount + 1));
    return intrusive_ptr<TTarget, NullType>(target_);
=======
    if (expired()) {
      return intrusive_ptr<TTarget, NullType>();
    } else {
      auto refcount = target_->refcount_.load();
      do {
        if (refcount == 0) {
          // Object already destructed, no strong references left anymore.
          // Return nullptr.
          return intrusive_ptr<TTarget, NullType>();
        }
      } while (!target_->refcount_.compare_exchange_weak(refcount, refcount + 1));
      return intrusive_ptr<TTarget, NullType>(
          target_, raw::DontIncreaseRefcount{});
    }
>>>>>>> 4e6f2440
  }

  /**
   * Returns an owning (but still only weakly referenced) pointer to the
   * underlying object and makes the weak_intrusive_ptr instance invalid.
   * That means the weakcount is not decreased.
   * You *must* put the returned pointer back into a weak_intrusive_ptr using
   * weak_intrusive_ptr::reclaim(ptr) to properly destruct it.
   * This is helpful for C APIs.
   */
  TTarget* release() noexcept {
    TTarget* result = target_;
    target_ = NullType::singleton();
    return result;
  }

  /**
   * Takes an owning (but must be weakly referenced) pointer to TTarget* and
   * creates a weak_intrusive_ptr that takes over ownership.
   * Thas means the weakcount is not increased.
   * This is the counter-part to weak_intrusive_ptr::release() and the pointer
   * passed in *must* have been created using weak_intrusive_ptr::release().
   */
  static weak_intrusive_ptr reclaim(TTarget* owning_weak_ptr) {
    // See Note [Stack allocated intrusive_ptr_target safety]
    // if refcount > 0, weakcount must be >1 for weak references to exist.
    // see weak counting explanation at top of this file.
    // if refcount == 0, weakcount only must be >0.
    TORCH_INTERNAL_ASSERT_DEBUG_ONLY(
        owning_weak_ptr == NullType::singleton() ||
        owning_weak_ptr->weakcount_.load() > 1 ||
            (owning_weak_ptr->refcount_.load() == 0 &&
             owning_weak_ptr->weakcount_.load() > 0),
        "weak_intrusive_ptr: Can only weak_intrusive_ptr::reclaim() owning pointers that were created using weak_intrusive_ptr::release().");
    return weak_intrusive_ptr(owning_weak_ptr);
  }

  template <class TTarget1, class NullType1, class TTarget2, class NullType2>
  friend bool operator<(
      const weak_intrusive_ptr<TTarget1, NullType1>& lhs,
      const weak_intrusive_ptr<TTarget2, NullType2>& rhs) noexcept;
  template <class TTarget1, class NullType1, class TTarget2, class NullType2>
  friend bool operator==(
      const weak_intrusive_ptr<TTarget1, NullType1>& lhs,
      const weak_intrusive_ptr<TTarget2, NullType2>& rhs) noexcept;
};

template <class TTarget, class NullType>
inline void swap(
    weak_intrusive_ptr<TTarget, NullType>& lhs,
    weak_intrusive_ptr<TTarget, NullType>& rhs) noexcept {
  lhs.swap(rhs);
}

// To allow weak_intrusive_ptr inside std::map or std::set, we need operator<
template <class TTarget1, class NullType1, class TTarget2, class NullType2>
inline bool operator<(
    const weak_intrusive_ptr<TTarget1, NullType1>& lhs,
    const weak_intrusive_ptr<TTarget2, NullType2>& rhs) noexcept {
  return lhs.target_ < rhs.target_;
}

template <class TTarget1, class NullType1, class TTarget2, class NullType2>
inline bool operator==(
    const weak_intrusive_ptr<TTarget1, NullType1>& lhs,
    const weak_intrusive_ptr<TTarget2, NullType2>& rhs) noexcept {
  return lhs.target_ == rhs.target_;
}

template <class TTarget1, class NullType1, class TTarget2, class NullType2>
inline bool operator!=(
    const weak_intrusive_ptr<TTarget1, NullType1>& lhs,
    const weak_intrusive_ptr<TTarget2, NullType2>& rhs) noexcept {
  return !operator==(lhs, rhs);
}

// Alias for documentary purposes, to more easily distinguish
// weak raw intrusive pointers from intrusive pointers.
using weak_intrusive_ptr_target = intrusive_ptr_target;

// This namespace provides some methods for working with
// raw pointers that subclass intrusive_ptr_target.  They are not provided
// as methods on intrusive_ptr_target, because ideally you would not need these
// methods at all (use smart pointers), but if you are dealing with legacy code
// that still needs to pass around raw pointers, you may find these quite
// useful.
//
// An important usage note: some functions are only valid if you have a
// strong raw pointer to the object, while others are only valid if you
// have a weak raw pointer to the object.  ONLY call intrusive_ptr namespace
// functions on strong pointers, and weak_intrusive_ptr namespace functions
// on weak pointers.  If you mix it up, you may get an assert failure.
namespace raw {

namespace intrusive_ptr {

  // WARNING: Unlike the reclaim() API, it is NOT valid to pass
  // NullType::singleton to this function
  inline void incref(intrusive_ptr_target* self) {
    if (self) {
      ++self->refcount_;
    }
  }

  // WARNING: Unlike the reclaim() API, it is NOT valid to pass
  // NullType::singleton to this function
  inline void decref(intrusive_ptr_target* self) {
    // Let it die
    c10::intrusive_ptr<intrusive_ptr_target>::reclaim(self);
    // NB: Caller still has 'self' pointer, but it's now invalid.
    // If you want more safety, used the actual c10::intrusive_ptr class
  }

  template <typename T>
  inline T* make_weak(T* self) {
    // NB: 'this' is a strong pointer, but we return a weak pointer
    auto ptr = c10::intrusive_ptr<T>::reclaim(self);
    c10::weak_intrusive_ptr<T> wptr(ptr);
    ptr.release();
    return wptr.release();
  }

  inline size_t use_count(intrusive_ptr_target* self) {
    auto ptr = c10::intrusive_ptr<intrusive_ptr_target>::reclaim(self);
    auto r = ptr.use_count();
    ptr.release();
    return r;
  }

} // namespace intrusive_ptr_target

namespace weak_intrusive_ptr {

  inline void incref(weak_intrusive_ptr_target* self) {
    ++self->weakcount_;
  }

  inline void decref(weak_intrusive_ptr_target* self) {
    // Let it die
    c10::weak_intrusive_ptr<intrusive_ptr_target>::reclaim(self);
    // NB: You still "have" the 'self' pointer, but it's now invalid.
    // If you want more safety, used the actual c10::weak_intrusive_ptr class
  }

  template <typename T>
  inline T* lock(T* self) {
    auto wptr = c10::weak_intrusive_ptr<T>::reclaim(self);
    auto ptr = wptr.lock();
    wptr.release();
    return ptr.release();
  }

  // This gives the STRONG refcount of a WEAK pointer
  inline size_t use_count(weak_intrusive_ptr_target* self) {
    auto wptr = c10::weak_intrusive_ptr<intrusive_ptr_target>::reclaim(self);
    auto r = wptr.use_count();
    wptr.release();
    return r;
  }

} // namespace weak_intrusive_ptr_target

} // namespace raw

} // namespace c10

namespace std {
// To allow intrusive_ptr and weak_intrusive_ptr inside std::unordered_map or
// std::unordered_set, we need std::hash
template <class TTarget, class NullType>
struct hash<c10::intrusive_ptr<TTarget, NullType>> {
  size_t operator()(const c10::intrusive_ptr<TTarget, NullType>& x) const {
    return std::hash<TTarget*>()(x.get());
  }
};
template <class TTarget, class NullType>
struct hash<c10::weak_intrusive_ptr<TTarget, NullType>> {
  size_t operator()(const c10::weak_intrusive_ptr<TTarget, NullType>& x) const {
    return std::hash<TTarget*>()(x._unsafe_get_target());
  }
};
} // namespace std<|MERGE_RESOLUTION|>--- conflicted
+++ resolved
@@ -626,17 +626,6 @@
   }
 
   intrusive_ptr<TTarget, NullType> lock() const noexcept {
-<<<<<<< HEAD
-    auto refcount = target_->refcount_.load();
-    do {
-      if (refcount == 0) {
-        // Object already destructed, no strong references left anymore.
-        // Return nullptr.
-        return intrusive_ptr<TTarget, NullType>(NullType::singleton());
-      }
-    } while (!target_->refcount_.compare_exchange_weak(refcount, refcount + 1));
-    return intrusive_ptr<TTarget, NullType>(target_);
-=======
     if (expired()) {
       return intrusive_ptr<TTarget, NullType>();
     } else {
@@ -651,7 +640,6 @@
       return intrusive_ptr<TTarget, NullType>(
           target_, raw::DontIncreaseRefcount{});
     }
->>>>>>> 4e6f2440
   }
 
   /**
