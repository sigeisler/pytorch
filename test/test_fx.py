--- conflicted
+++ resolved
@@ -2,7 +2,7 @@
 import unittest
 import operator
 import numbers
-from torch.fx import symbolic_trace, Proxy, Node, GraphModule, DefaultDelegate
+from torch.fx import symbolic_trace, Proxy, Node, GraphModule, DefaultDelegate, map_arg
 
 from fx.quantization import Quantizer
 
@@ -189,7 +189,17 @@
         assert (a - d).abs().max() < 2
         assert torch.allclose(d, e)
 
-<<<<<<< HEAD
+    def test_unpack(self):
+        class M(torch.nn.Module):
+            def forward(self, a, b):
+                c, d = a
+                return c + d + b
+        m = M()
+        m_g = symbolic_trace(m)
+        a = (torch.rand(1), torch.rand(1))
+        b = torch.rand(1)
+        self.assertEqual(m(a, b), m_g(a, b))
+
     def test_native_callable(self):
         # This test exercises the case where we use FX to translate from Python
         # code to some native callable object
@@ -287,6 +297,12 @@
             # Create a graph that: 1) Takes function arguments 2) Invokes the interpreter
             # 3) Returns the speficied return value
 
+            # FIXME: The following code could be greatly simplified by symbolic_trace'ing
+            # the wrapper with a Delegate that considers the Wrapper instance a root
+            # module, however, I can't get `__call__` exposed on TorchBind classes
+            # without it messing up Python `hasattr` for some reason. More digging
+            # into CPython's implementation of hasattr is probably in order...
+
             graph = torch.fx.Graph()
             # Add placeholders for fn inputs
             placeholder_nodes = []
@@ -326,18 +342,5 @@
         imported_out = import_copy(x)
         torch.testing.assert_allclose(imported_out, ref_out)
 
-=======
-    def test_unpack(self):
-        class M(torch.nn.Module):
-            def forward(self, a, b):
-                c, d = a
-                return c + d + b
-        m = M()
-        m_g = symbolic_trace(m)
-        a = (torch.rand(1), torch.rand(1))
-        b = torch.rand(1)
-        self.assertEqual(m(a, b), m_g(a, b))
->>>>>>> e37f871e
-
 if __name__ == '__main__':
     run_tests()