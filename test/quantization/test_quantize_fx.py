import torch
import torch.nn.functional as F
import torch.nn as nn
import torch.nn.quantized as nnq
import torch.nn.quantized.dynamic as nnqd
import torch.nn.intrinsic as nni
import torch.nn.intrinsic.quantized as nniq
import torch.multiprocessing as mp

# graph mode quantization based on fx
<<<<<<< HEAD
from torch.quantization import (
    QuantType,
=======
from torch.quantization.quantize_fx import (
>>>>>>> 4e6f2440
    prepare_fx,
    convert_fx,
    prepare_qat_fx,
)

from torch.quantization import (
<<<<<<< HEAD
=======
    QuantType,
    quant_type_to_str,
>>>>>>> 4e6f2440
    default_qconfig,
    default_dynamic_qconfig,
    float16_dynamic_qconfig,
    default_qat_qconfig,
    prepare,
    prepare_qat,
    convert,
)

# test utils
from torch.testing._internal.common_cuda import TEST_MULTIGPU, TEST_CUDA
from torch.testing._internal.common_quantization import (
    QuantizationTestCase,
    skipIfNoFBGEMM,
    skip_if_no_torchvision,
    train_one_epoch,
    run_ddp,
    LinearModelWithSubmodule,
)

from torch.testing._internal.common_quantized import (
    override_qengines,
)

from torch.testing._internal.common_distributed import skip_if_not_multigpu

from torch.testing._internal.common_quantization import NodeSpec as ns

from torch.testing import FileCheck

import itertools
import operator
import unittest
import io

class TestFuseFx(QuantizationTestCase):
    def test_fuse_conv_bn_relu(self):
        class M(torch.nn.Module):
            def __init__(self):
                super().__init__()
                self.conv1d = nn.Conv1d(1, 1, 1)
                self.conv2d = nn.Conv2d(1, 1, 1)
                self.conv3d = nn.Conv3d(1, 1, 1)
                self.bn1d = nn.BatchNorm1d(1)
                self.bn2d = nn.BatchNorm2d(1)
                self.bn3d = nn.BatchNorm3d(1)
                self.conv1d2 = nn.Conv1d(1, 1, 1)
                self.conv2d2 = nn.Conv2d(1, 1, 1)
                self.conv3d2 = nn.Conv3d(1, 1, 1)
                self.bn1d2 = nn.BatchNorm1d(1)
                self.bn2d2 = nn.BatchNorm2d(1)
                self.bn3d2 = nn.BatchNorm3d(1)
                self.relu = nn.ReLU()

            def forward(self, x):
                x = self.conv1d(x)
                x = self.bn1d(x)
                x = self.conv2d(x)
                x = self.bn2d(x)
                x = self.conv3d(x)
                x = self.bn3d(x)
                x = self.conv1d2(x)
                x = self.bn1d2(x)
                x = self.relu(x)
                x = self.conv2d2(x)
                x = self.bn2d2(x)
                x = self.relu(x)
                x = self.conv3d2(x)
                x = self.bn3d2(x)
                x = self.relu(x)
                return x

        # test train mode
        m = M().train()
        # currently we don't check if the module are configured with qconfig before fusion
        # TODO: if we decide to do that in the future, this test needs to
        # be updated
        # train mode fuse_fx is called in prepare_qat_fx
        m = prepare_qat_fx(m, {})
        expected_nodes = [
            ns.call_module(nni.ConvBn2d),
            ns.call_module(nni.ConvBn3d),
            ns.call_module(nni.ConvBnReLU2d),
            ns.call_module(nni.ConvBnReLU3d),
        ]
        # ConvBnRelu1d is not fused
        expected_occurrence = {
            ns.call_module(nn.ReLU): 1
        }
        self.checkGraphModuleNodes(
            m,
            expected_node_list=expected_nodes,
            expected_node_occurrence=expected_occurrence)

        # test eval mode
        m = M().eval()
        from torch.quantization.quantize_fx import fuse_fx
        # fuse_fx is a top level api and only supports eval mode
        m = fuse_fx(m)
        expected_nodes = [
            ns.call_module(nn.Conv2d),
            ns.call_module(nn.Conv3d),
            ns.call_module(nni.ConvReLU2d),
            ns.call_module(nni.ConvReLU3d),
        ]
        # ConvBnRelu1d is not fused
        expected_occurrence = {
            ns.call_module(nn.ReLU): 1
        }
        self.checkGraphModuleNodes(
            m,
            expected_node_list=expected_nodes,
            expected_node_occurrence=expected_occurrence)

    def test_fuse_module_relu(self):
        class M(torch.nn.Module):
            def __init__(self):
                super().__init__()
                self.conv1d = nn.Conv1d(1, 1, 1)
                self.conv2d = nn.Conv2d(1, 1, 1)
                self.conv3d = nn.Conv3d(1, 1, 1)
                self.bn1d = nn.BatchNorm1d(1)
                self.bn2d = nn.BatchNorm2d(1)
                self.bn3d = nn.BatchNorm3d(1)
                self.relu = nn.ReLU()

            def forward(self, x):
                x = self.conv1d(x)
                x = self.relu(x)
                x = self.conv2d(x)
                x = self.relu(x)
                x = self.conv3d(x)
                x = self.relu(x)
                x = self.bn1d(x)
                x = self.relu(x)
                x = self.bn2d(x)
                x = self.relu(x)
                x = self.bn3d(x)
                x = self.relu(x)
                return x

        m = M().eval()
        from torch.quantization.quantize_fx import fuse_fx
        m = fuse_fx(m)
        expected_nodes = [
            ns.call_module(nni.ConvReLU1d),
            ns.call_module(nni.ConvReLU2d),
            ns.call_module(nni.ConvReLU3d),
            ns.call_module(nni.BNReLU2d),
            ns.call_module(nni.BNReLU3d),
        ]
        self.checkGraphModuleNodes(m, expected_node_list=expected_nodes)

@skipIfNoFBGEMM
class TestQuantizeFx(QuantizationTestCase):
    def _get_conv_linear_test_cases(self):
        ''' Returns a list of test cases, with format:
        is_dynamic, ModuleClass, module_constructor_inputs,
        inputs, quantized_node, weight_prepack_op
        '''
        class Conv(torch.nn.Module):
            def __init__(self, weight):
                super().__init__()
                self.weight = torch.nn.Parameter(weight)
                self.stride = (1, 1)
                self.padding = (0, 0)
                self.dilation = (1, 1)
                self.groups = 1

            def forward(self, x):
                return F.conv2d(x, self.weight, None, self.stride, self.padding, self.dilation, self.groups)

        conv_input = torch.rand(1, 3, 224, 224)
        conv_weight = torch.rand(3, 3, 3, 3)

        class Linear(torch.nn.Module):
            def __init__(self, weight):
                super().__init__()
                self.weight = torch.nn.Parameter(weight)

            def forward(self, x):
                return F.linear(x, self.weight)

        linear_input = torch.rand(8, 5)
        linear_weight = torch.rand(10, 5)

        class LinearModule(torch.nn.Module):
            def __init__(self):
                super().__init__()
                self.linear = torch.nn.Linear(5, 10)

            def forward(self, x):
                return self.linear(x)

        linear_module_input = torch.rand(8, 5)

        tests = [
            (False, Conv, (conv_weight,), (conv_input,),
             ns.call_function(torch.ops.quantized.conv2d),
             ns.call_function(torch.ops.quantized.conv2d_prepack)),
            (True, Linear, (linear_weight,), (linear_input,),
             ns.call_function(torch.ops.quantized.linear_dynamic),
             ns.call_function(torch.ops.quantized.linear_prepack)),
            (False, Linear, (linear_weight,), (linear_input,),
             ns.call_function(torch.ops.quantized.linear),
             ns.call_function(torch.ops.quantized.linear_prepack)),
            (True, LinearModule, (), (linear_module_input,),
             ns.call_module(nnqd.Linear),
             None),
            (False, LinearModule, (), (linear_module_input,),
             ns.call_module(nnq.Linear),
             None),
        ]
        return tests

    """
    Unit tests for functionalities
    """
    @skipIfNoFBGEMM
    def test_functional_no_debug(self):
        """ Test quantizing functional conv and linear
        """
        tests = self._get_conv_linear_test_cases()
        for (is_dynamic, ModuleClass, module_constructor_inputs,
             inputs, quantized_node, weight_prepack_node) in tests:
            quant_type = QuantType.DYNAMIC if is_dynamic else QuantType.STATIC
            node_occurrence = dict()
            if weight_prepack_node:
                node_occurrence[weight_prepack_node] = 0
            self.checkGraphModeFxOp(
                ModuleClass(*module_constructor_inputs),
                inputs, quant_type,
                expected_node=quantized_node,
                expected_node_occurrence=node_occurrence,
                debug=False)

    @skipIfNoFBGEMM
    def test_functional_debug(self):
        """ Test quantizing functional conv and linear with debug option
        """
        tests = self._get_conv_linear_test_cases()
        for (is_dynamic, ModuleClass, module_constructor_inputs,
             inputs, quantized_node, weight_prepack_node) in tests:
            quant_type = QuantType.DYNAMIC if is_dynamic else QuantType.STATIC
            node_occurrence = dict()
            if weight_prepack_node:
                node_occurrence[weight_prepack_node] = 0
                node_occurrence[quantized_node] = 0
            self.checkGraphModeFxOp(
                ModuleClass(*module_constructor_inputs),
                inputs, quant_type,
                expected_node_occurrence=node_occurrence,
                debug=True)

    @skipIfNoFBGEMM
    def test_dynamic_quant_weight_observer(self):
        ''' Test that weight observer is run in convert step
        '''

        class M(torch.nn.Module):
            def __init__(self, weight):
                super().__init__()
                self.weight = torch.nn.Parameter(weight)

            def forward(self, x):
                return F.linear(x, self.weight)

        m = M(torch.rand(1, 1)).eval()
        qconfig = default_dynamic_qconfig
        qconfig_dict = {'': qconfig}
        prepared = prepare_fx(m, qconfig_dict)
        quantized = convert_fx(prepared, debug=True)
        qparams = (quantized._scale_0, quantized._zero_point_0)
        weight_obs = qconfig.weight()
        weight_obs(quantized.weight)
        ref_qparams = weight_obs.calculate_qparams()
        self.assertEqual(qparams, ref_qparams)

    @skipIfNoFBGEMM
    def test_dynamic_quant_fp16(self):
        class Linear(torch.nn.Module):
            def __init__(self, weight):
                super().__init__()
                self.weight = torch.nn.Parameter(weight)

            def forward(self, x):
                return F.linear(x, self.weight)

        linear_input = torch.rand(8, 5)
        linear_weight = torch.rand(10, 5)

        class LinearModule(torch.nn.Module):
            def __init__(self):
                super().__init__()
                self.linear = torch.nn.Linear(5, 10)

            def forward(self, x):
                return self.linear(x)

        linear_module_input = torch.rand(8, 5)

        tests = [
            (Linear, (linear_weight,), (linear_input,),
             ns.call_function(torch.ops.quantized.linear_dynamic),
             ns.call_function(torch.ops.quantized.linear_prepack_fp16)),
            (LinearModule, (), (linear_module_input,),
             ns.call_module(nnqd.Linear),
             None),
        ]
        for (ModuleClass, module_constructor_inputs,
             inputs, quantized_node, weight_prepack_node) in tests:
            for debug in [True, False]:
                node_occurrence = dict()
                if weight_prepack_node:
                    node_occurrence[weight_prepack_node] = 0
                m = ModuleClass(*module_constructor_inputs).eval()
                qconfig_dict = {"": float16_dynamic_qconfig}
                m = prepare_fx(m, qconfig_dict)
                m = convert_fx(m, debug=debug)
                self.checkGraphModuleNodes(m, expected_node_occurrence=node_occurrence)



    @unittest.skipIf(not TEST_MULTIGPU, "multi-GPU not supported")
    @unittest.skipIf(not TEST_CUDA, "CUDA unavailable")
    @override_qengines
    def test_qat_prepare_device_affinity(self):
        """
        Tests that FX QAT prepare pass respects device affinity
        """
        class Model(nn.Module):

            def __init__(self):
                super(Model, self).__init__()
                self.conv = nn.Conv2d(1, 1, 1)
                self.bn = nn.BatchNorm2d(1)
                self.relu = nn.ReLU()

            def forward(self, x):
                x = self.conv(x)
                x = self.bn(x)
                x = self.relu(x)
                return x

        model = Model()
        qengine = torch.backends.quantized.engine
        qconfig_dict = {'': torch.quantization.get_default_qat_qconfig(qengine)}
        device = torch.device('cuda:0')
        model.to(device)

        # QAT prepare
        model = prepare_qat_fx(model, qconfig_dict)

        # ensure that running an input on CUDA works without any needed changes
        input = torch.randn(4, 1, 4, 4, device=device)
        model(input)

        # ensure all buffers and parameters are on the device we expect
        model_devices = {p.device for p in model.parameters()} | \
            {p.device for p in model.buffers()}
        self.assertEqual(len(model_devices), 1)
        model_device = next(iter(model_devices))
        self.assertEqual(model_device, device)

    @skipIfNoFBGEMM
<<<<<<< HEAD
    def test_inplace_option(self):
        class M(torch.nn.Module):
            def __init__(self):
                super().__init__()
                self.conv = torch.nn.Conv2d(3, 3, 3)

            def forward(self, x):
                return self.conv(x)

        model = M().eval()
        qconfig_dict = {'': default_qconfig}
        prepared = prepare_fx(
            model, qconfig_dict, inplace=False)
        test_only_eval_fn(model, self.img_data_2d)
        non_inplace_model = convert_fx(prepared, inplace=True)

        prepared = prepare_fx(
            model, qconfig_dict, inplace=True)
        test_only_eval_fn(model, self.img_data_2d)
        inplace_model = convert_fx(prepared, inplace=True)

        non_inplace_res = non_inplace_model(self.img_data_2d[0][0])
        inplace_res = inplace_model(self.img_data_2d[0][0])
        self.assertEqual(non_inplace_res, inplace_res)

    @skipIfNoFBGEMM
=======
>>>>>>> 4e6f2440
    def test_dict_output(self):
        """ Make sure quantization runs for models with dictionary output
        """
        class M(torch.nn.Module):
            def __init__(self):
                super().__init__()
                self.conv = torch.nn.Conv2d(1, 1, 1)

            def forward(self, x):
                return {"output": self.conv(x["input"])}

        dict_input = {"input": torch.randn(1, 1, 1, 1)}
        m = M().eval()
        qconfig_dict = {"": default_qconfig}
        m = prepare_fx(m, qconfig_dict)
        m(dict_input)
        m = convert_fx(m)
        m(dict_input)

    def test_standalone_module(self):
        class StandaloneModule(torch.nn.Module):
            def __init__(self):
                super().__init__()
                self.conv = torch.nn.Conv2d(1, 1, 1)

            def forward(self, x):
                return self.conv(x)

        class M(torch.nn.Module):
            def __init__(self):
                super().__init__()
                self.conv = torch.nn.Conv2d(1, 1, 1)
                self.standalone = StandaloneModule()

            def forward(self, x):
                x = self.conv(x)
                x = self.standalone(x)
                return x

        class RefM(torch.nn.Module):
            def __init__(self):
                super().__init__()
                self.conv1 = torch.nn.Conv2d(1, 1, 1)
                self.conv2 = torch.nn.Conv2d(1, 1, 1)

            def forward(self, x):
                x = self.conv1(x)
                x = self.conv2(x)
                return x

        data = torch.randn(1, 1, 1, 1)
        # instantiate M and RefM and align the parameters
        original_m = M().eval()
        original_ref_m = RefM().eval()
        original_ref_m.conv1.weight = torch.nn.Parameter(original_m.conv.weight.detach())
        original_ref_m.conv1.bias = torch.nn.Parameter(original_m.conv.bias.detach())
        original_ref_m.conv2.weight = torch.nn.Parameter(original_m.standalone.conv.weight.detach())
        original_ref_m.conv2.bias = torch.nn.Parameter(original_m.standalone.conv.bias.detach())

        qconfig_dict = {"": default_qconfig}
        prepare_custom_config_dict = {"standalone_module_name": ["standalone"]}
        # check prepared model
        m = prepare_fx(
            original_m, qconfig_dict, prepare_custom_config_dict=prepare_custom_config_dict)
        # calibration
        m(data)
        # input and output of first conv, observer for standalone module
        # will be inserted in the standalone module itself
        count_check = {
            ns.call_module(torch.quantization.MinMaxObserver): 2
        }
        self.checkGraphModuleNodes(m, expected_node_occurrence=count_check)
        # for output of conv in the standalone module
        count_check = {
            ns.call_module(torch.quantization.MinMaxObserver): 1
        }
        self.checkGraphModuleNodes(m.standalone, expected_node_occurrence=count_check)

        # check converted/quantized model
        m = convert_fx(m)
        count_check = {
            ns.call_function(torch.quantize_per_tensor) : 1,
            ns.call_module(nnq.Conv2d) : 1,
            ns.call_method('dequantize') : 1,
        }
        self.checkGraphModuleNodes(m, expected_node_occurrence=count_check)
        count_check = {
            # quantization of input happens in parent module
            # quantization of output happens in the quantized conv module
            ns.call_function(torch.quantize_per_tensor) : 0,
            # dequantization for output happens in parent module
            ns.call_method('dequantize') : 0,
        }
        self.checkGraphModuleNodes(m.standalone, expected_node_occurrence=count_check)
        res = m(data)

        # quantize the reference model
        ref_m = prepare_fx(original_ref_m, qconfig_dict)
        ref_m(data)
        ref_m = convert_fx(ref_m)
        ref_res = ref_m(data)
        self.assertEqual(res, ref_res)

    @skipIfNoFBGEMM
    def test_qconfig_none(self):
        class M(torch.nn.Module):
            def __init__(self):
                super(M, self).__init__()
                self.conv1 = nn.Conv2d(1, 1, 1)
                self.conv2 = nn.Conv2d(1, 1, 1)

            def forward(self, x):
                x = self.conv1(x)
                x = self.conv2(x)
                return x

        m = M().eval()
        qconfig_dict = {"": default_qconfig,
                        "module_name": [("conv2", None)]}
        m = prepare_fx(m, qconfig_dict)
        data = torch.randn(1, 1, 1, 1)
        m(data)
        m = convert_fx(m)
        m(data)
        # first conv is quantized, second conv is not quantized
        node_list = [
            ns.call_function(torch.quantize_per_tensor),
            ns.call_module(nnq.Conv2d),
            ns.call_method("dequantize"),
            ns.call_module(nn.Conv2d),
        ]
        self.checkGraphModuleNodes(m, expected_node_list=node_list)

    def test_qconfig_module_type(self):
        class M(torch.nn.Module):
            def __init__(self):
                super(M, self).__init__()
                self.conv1 = nn.Conv2d(1, 1, 1)
                self.conv2 = nn.Conv2d(1, 1, 1)

            def forward(self, x):
                x = self.conv1(x)
                x = self.conv2(x)
                return x

        m = M().eval()
        qconfig_dict = {"object_type": [(torch.nn.Conv2d, default_qconfig)]}
        m = prepare_fx(m, qconfig_dict)
        data = torch.randn(1, 1, 1, 1)
        m(data)
        m = convert_fx(m)
        m(data)
        # first conv is quantized, second conv is not quantized
        node_list = [
            ns.call_function(torch.quantize_per_tensor),
            ns.call_module(nnq.Conv2d),
            ns.call_module(nnq.Conv2d),
            ns.call_method("dequantize"),
        ]
        self.checkGraphModuleNodes(m, expected_node_list=node_list)

    def test_qconfig_function(self):
        class M(torch.nn.Module):
            def __init__(self):
                super(M, self).__init__()

            def forward(self, x, y):
                return x + y

        m = M().eval()
        qconfig_dict = {"object_type": [(operator.add, default_qconfig)]}
        m = prepare_fx(m, qconfig_dict)
        data = torch.randn(1, 1, 1, 1)
        m(data, data)
        m = convert_fx(m)
        m(data, data)
        # first conv is quantized, second conv is not quantized
        node_list = [
            ns.call_function(torch.quantize_per_tensor),
            ns.call_function(torch.ops.quantized.add),
            ns.call_method("dequantize"),
        ]
        self.checkGraphModuleNodes(m, expected_node_list=node_list)

    def test_qconfig_module_name_regex(self):
        class M(torch.nn.Module):
            def __init__(self):
                super(M, self).__init__()
                self.conv1 = nn.Conv2d(1, 1, 1)
                self.conv2 = nn.Conv2d(1, 1, 1)

            def forward(self, x):
                x = self.conv1(x)
                x = self.conv2(x)
                return x

        m = M().eval()
        qconfig_dict = {"module_name_regex": [("conv*", default_qconfig)]}
        m = prepare_fx(m, qconfig_dict)
        data = torch.randn(1, 1, 1, 1)
        m(data)
        m = convert_fx(m)
        m(data)
        # first conv is quantized, second conv is not quantized
        node_list = [
            ns.call_function(torch.quantize_per_tensor),
            ns.call_module(nnq.Conv2d),
            ns.call_module(nnq.Conv2d),
            ns.call_method("dequantize"),
        ]
        self.checkGraphModuleNodes(m, expected_node_list=node_list)

    def test_qconfig_precedence(self):
        class M(torch.nn.Module):
            def __init__(self):
                super(M, self).__init__()
                self.linear = nn.Linear(1, 1)
                self.conv = nn.Conv2d(1, 1, 1)
                self.module_conv1 = nn.Conv2d(1, 1, 1)
                self.module_conv2 = nn.Conv2d(1, 1, 1)

            def forward(self, x):
                # global
                x = self.linear(x)
                # global + object_type --> object_type
                x = self.conv(x)
                # global + object_type + module_name_regex --> module_name_regex
                x = self.module_conv1(x)
                # global + object_type + module_name_regex + module_name --> module_name
                x = self.module_conv2(x)
                return x

        m = M().eval()
        global_qconfig = default_qconfig
        object_type_qconfig = default_dynamic_qconfig
        module_name_regex_qconfig = float16_dynamic_qconfig
        module_name_qconfig = default_qat_qconfig
        qconfig_dict = {
            "": global_qconfig,
            "object_type": [(nn.Conv2d, object_type_qconfig)],
            "module_name_regex": [("module_conv*", module_name_regex_qconfig)],
            "module_name": [("module_conv2", module_name_qconfig)]}
        m = prepare_fx(m, qconfig_dict)
        self.assertEqual(m.linear.qconfig, global_qconfig)
        self.assertEqual(m.conv.qconfig, object_type_qconfig)
        self.assertEqual(m.module_conv1.qconfig, module_name_regex_qconfig)
        self.assertEqual(m.module_conv2.qconfig, module_name_qconfig)


    def test_remove_qconfig(self):
        class M(torch.nn.Module):
            def __init__(self):
                super().__init__()
                self.avg_pool = torch.nn.AvgPool2d(1)

            def forward(self, x):
                return self.avg_pool(x)

        m = M().eval()
        qconfig_dict = {'': default_qconfig}
        m = prepare_fx(m, qconfig_dict)
        data = torch.randn(1, 1, 1, 1)
        m(data)
        m = convert_fx(m)
        m(data)
        for name, module in m.named_modules():
            self.assertFalse(hasattr(module, 'qconfig'),
                             'qconfig is not removed for ' + name)

    @skipIfNoFBGEMM
    def test_qat_and_script(self):
        model = LinearModelWithSubmodule().train()
        qengine = torch.backends.quantized.engine
        qconfig_dict = {'': torch.quantization.get_default_qat_qconfig(qengine)}
        model = prepare_qat_fx(model, qconfig_dict)

        # ensure scripting works
        scripted = torch.jit.script(model)
        # run one round to make sure model runs
        x = torch.randn(5, 5)
        scripted(x)
        FileCheck().check_count('FakeQuantize = prim::GetAttr[name="', 4, exactly=True) \
                   .run(scripted.graph)

        # disable fake_quant and observer
        for epoch in range(3):
            if epoch == 1:
                scripted.apply(torch.quantization.disable_observer)
            if epoch == 2:
                scripted.apply(torch.quantization.disable_fake_quant)

        # ensure the fake_quant and observer have been disabled.
        matches = ['.fake_quant_enabled', '.observer_enabled']
        for key, v in scripted.state_dict().items():
            if any(x in key for x in matches):
                self.assertEqual(v, torch.tensor([0], dtype=torch.uint8))

        # enable them back
        scripted.apply(torch.quantization.enable_fake_quant)
        scripted.apply(torch.quantization.enable_observer)
        for key, v in scripted.state_dict().items():
            if any(x in key for x in matches):
                self.assertEqual(v, torch.tensor([1], dtype=torch.uint8))

    @skipIfNoFBGEMM
    def test_save_observer_state_dict(self):
        orig = LinearModelWithSubmodule().eval()
        model = orig
        qconfig_dict = {'': torch.quantization.get_default_qconfig('fbgemm')}
        model = prepare_fx(model, qconfig_dict)

        # run it through input
        x = torch.randn(5, 5)
        model(x)

        quant = convert_fx(model)

        # save state_dict of model
        obs_dict = torch.quantization.get_observer_state_dict(model)
        b = io.BytesIO()
        torch.save(obs_dict, b)
        b.seek(0)

        # Load the stats into new model
        model_2 = orig
        model_2 = prepare_fx(model_2, qconfig_dict)

        loaded_dict = torch.load(b)
        torch.quantization.load_observer_state_dict(model_2, loaded_dict)

        quant_2 = convert_fx(model_2)

        # Verify that loaded state dict produces same results.
        self.assertEqual(quant(x), quant_2(x))

    @skipIfNoFBGEMM
    def test_custom_module_class(self):
        class CustomModule(torch.nn.Module):
            def __init__(self):
                super().__init__()
                self.conv = torch.nn.Conv2d(1, 1, 1)

            def forward(self, x):
                return self.conv(x)

        class ObservedCustomModule(torch.nn.Module):
            def __init__(self, conv):
                super().__init__()
                self.conv = conv

            def forward(self, x):
                return self.conv(x)

            @classmethod
            def from_float(cls, float_module):
                assert hasattr(float_module, 'qconfig')
                observed = cls(float_module.conv)
                observed.qconfig = float_module.qconfig
                return observed

        class QuantizedCustomModule(torch.nn.Module):
            def __init__(self, conv):
                super().__init__()
                self.conv = conv

            def forward(self, x):
                return self.conv(x)

            @classmethod
            def from_observed(cls, observed_module):
                assert hasattr(observed_module, 'qconfig')
                assert hasattr(observed_module, 'activation_post_process')
                observed_module.conv.activation_post_process = \
                    observed_module.activation_post_process
                quantized = cls(nnq.Conv2d.from_float(observed_module.conv))
                return quantized

        class DynamicallyQuantizedCustomModule(torch.nn.Module):
            def __init__(self, conv):
                super().__init__()
                self.conv = conv

            def forward(self, x):
                return self.conv(x)

            @classmethod
            def from_observed(cls, observed_module):
                assert hasattr(observed_module, 'qconfig')
                assert hasattr(observed_module, 'activation_post_process')
                quantized = cls(nnqd.Conv2d.from_float(observed_module.conv))
                return quantized

        class M(torch.nn.Module):
            def __init__(self):
                super().__init__()
                self.conv = torch.nn.Conv2d(1, 1, 1)
                self.custom = CustomModule()

            def forward(self, x):
                x = self.conv(x)
                x = self.custom(x)
                return x

        class RefM(torch.nn.Module):
            def __init__(self):
                super().__init__()
                self.conv1 = torch.nn.Conv2d(1, 1, 1)
                self.conv2 = torch.nn.Conv2d(1, 1, 1)

            def forward(self, x):
                x = self.conv1(x)
                x = self.conv2(x)
                return x

        data = torch.randn(1, 1, 1, 1)
        # instantiate M and RefM and align the parameters
        original_m = M().eval()
        original_ref_m = RefM().eval()
        original_ref_m.conv1.weight = torch.nn.Parameter(original_m.conv.weight.detach())
        original_ref_m.conv1.bias = torch.nn.Parameter(original_m.conv.bias.detach())
        original_ref_m.conv2.weight = torch.nn.Parameter(original_m.custom.conv.weight.detach())
        original_ref_m.conv2.bias = torch.nn.Parameter(original_m.custom.conv.bias.detach())

        # TODO: add other quant types after mixed mode support
        for quant_type in [QuantType.STATIC]:
            qconfig_dict = {
                "": default_qconfig,
            }
            prepare_custom_config_dict = {
                "float_to_observed_custom_module_class": {
                    CustomModule: ObservedCustomModule
                }
            }
            convert_custom_config_dict = {
                "observed_to_quantized_custom_module_class": {
                    ObservedCustomModule: QuantizedCustomModule
                }
            }
            # check prepared model
            m = prepare_fx(
                original_m,
                qconfig_dict,
                prepare_custom_config_dict=prepare_custom_config_dict)
            # calibration
            m(data)
            # all activation observers are inserted in the top level module
            count_check = {
                ns.call_module(torch.quantization.MinMaxObserver): 3
            }
            self.checkGraphModuleNodes(m, expected_node_occurrence=count_check)

            # check converted/quantized model
            m = convert_fx(
                m,
                convert_custom_config_dict=convert_custom_config_dict)
            count_check = {
                ns.call_function(torch.quantize_per_tensor) : 1,
                ns.call_module(nnq.Conv2d) : 1,
                ns.call_method('dequantize') : 1,
            }
            self.checkGraphModuleNodes(m, expected_node_occurrence=count_check)
            res = m(data)

            # quantize the reference model
            ref_m = prepare_fx(original_ref_m, qconfig_dict)
            ref_m(data)
            ref_m = convert_fx(ref_m)
            ref_res = ref_m(data)
            self.assertEqual(res, ref_res)

    @skipIfNoFBGEMM
    def test_non_traceable_module(self):
        class NonTraceable(torch.nn.Module):
            def __init__(self):
                super().__init__()

            def forward(self, x):
                for k in x.keys():
                    print(x[k])
                return x

        class NonTraceable2(torch.nn.Module):
            def __init__(self):
                super().__init__()

            def forward(self, x):
                # data dependent control flow is not traceable
                for i in x:
                    print(i)
                return x

        class M(torch.nn.Module):
            def __init__(self):
                super().__init__()
                self.m1 = NonTraceable()
                self.m2 = NonTraceable2()

            def forward(self, x):
                x = self.m1(x)
                x = self.m2(x)
                return x

        m = M().eval()
        qconfig_dict = {"": default_qconfig}
        prepare_custom_config_dict = {
            "non_traceable_module_name": [
                "m1"
            ],
            "non_traceable_module_class": [
                NonTraceable2
            ]
        }
        m = prepare_fx(
            m, qconfig_dict,
            prepare_custom_config_dict=prepare_custom_config_dict)

        node_occurrence = {
            ns.call_module(NonTraceable) : 1,
            ns.call_module(NonTraceable2) : 1,
        }
        # make sure these modules are not traced
        self.checkGraphModuleNodes(m, expected_node_occurrence=node_occurrence)

<<<<<<< HEAD
=======
    def test_prepared_model_deepcopy(self):
        """Ensures that copy.deepcopy works correctly on a prepared model.
        """
        class M(torch.nn.Module):
            def __init__(self):
                super().__init__()
                self.conv = torch.nn.Conv2d(1, 1, 1)
                self._foobar = 'foobar'
                self.foobar2 = 'foobar2'

            def forward(self, x):
                x = self.conv(x)
                return x

        m = M()
        print(m.__dict__.keys())
        m.eval()
        qconfig_dict = {'': torch.quantization.default_qconfig}
        prepared = prepare_fx(m, qconfig_dict)
        # calibrate
        prepared(torch.randn(4, 1, 4, 4))
        # copy
        prepared_copy = copy.deepcopy(prepared)
        # quantize, should run with no errors
        quantized = convert_fx(prepared_copy)


@skipIfNoFBGEMM
>>>>>>> 4e6f2440
class TestQuantizeFxOps(QuantizationTestCase):
    """Unit tests for individual ops
    """
    @skipIfNoFBGEMM
    def test_linear(self):
        class ModuleLinear(torch.nn.Module):
            def __init__(self, has_relu=False, f_relu=False):
                super(ModuleLinear, self).__init__()
                self.linear = torch.nn.Linear(30, 4).float()
                if has_relu:
                    if f_relu:
                        self.relu = F.relu
                    else:
                        self.relu = torch.nn.ReLU()
                else:
                    self.relu = torch.nn.Identity()

            def forward(self, x):
                return self.relu(self.linear(x))

        class FuncLinear(torch.nn.Module):
            def __init__(self, has_relu=False, f_relu=False):
                super(FuncLinear, self).__init__()
                self.w = torch.randn(4, 30)
                self.b = torch.randn(4)
                if has_relu:
                    if f_relu:
                        self.relu = F.relu
                    else:
                        self.relu = torch.nn.ReLU()
                else:
                    self.relu = torch.nn.Identity()

            def forward(self, x):
                return self.relu(F.linear(x, self.w, self.b))

        data = (torch.rand((1, 30), dtype=torch.float),)
        options = itertools.product(
            [(ModuleLinear(has_relu=False), True)],
            # TODO: enable after raw `tensor` is supported in fx
            # (FuncLinear(has_relu=False), False)],
            self.all_quant_types)
        quantized_nodes = {
            # is_module
            True: {
                # quant_type:
                QuantType.DYNAMIC: ns.call_module(nnqd.Linear),
                QuantType.STATIC: ns.call_module(nnq.Linear),
                # note that we are checking the final result
                QuantType.QAT: ns.call_module(nnq.Linear),
            },
            False: {
                # quant_type:
                QuantType.DYNAMIC: ns.call_function(torch.ops.quantized.linear_dynamic),
                QuantType.STATIC: ns.call_function(torch.ops.quantized.linear),
                QuantType.QAT: ns.call_function(torch.ops.quantized.linear),
            }
        }
        for (model, is_module), quant_type in options:
            self.checkGraphModeFxOp(
                model, data, quant_type, quantized_nodes[is_module][quant_type])

        for f_relu, quant_type in itertools.product([True, False], [QuantType.STATIC, QuantType.QAT]):
            for model, quantized_node in [
                    (ModuleLinear(has_relu=True, f_relu=f_relu), ns.call_module(nniq.LinearReLU))]:
                # TODO: support functional linear + relu fusion
                # (FuncLinear(has_relu=True, f_relu=f_relu), ns.call_function(torch.ops.quantized.linear_relu))]:
                self.checkGraphModeFxOp(model, data, quant_type, quantized_node)

    @skipIfNoFBGEMM
    def test_quantized_conv(self):
        conv_module = {1 : torch.nn.Conv1d, 2 : torch.nn.Conv2d, 3 : torch.nn.Conv3d}

        class Conv(torch.nn.Module):
            def __init__(self, dim):
                super(Conv, self).__init__()
                self.conv = conv_module[dim](3, 3, 3).float()

            def forward(self, x):
                return self.conv(x)

        options = itertools.product([1, 2, 3], self.static_quant_types)
        quantized_nodes = {
            # dim
            1: ns.call_module(nnq.Conv1d),
            2: ns.call_module(nnq.Conv2d),
            3: ns.call_module(nnq.Conv3d),
        }
        for dim, quant_type in options:
            model = self.checkGraphModeFxOp(
                Conv(dim), self.img_data_dict[dim], quant_type,
                quantized_nodes[dim])

    @skipIfNoFBGEMM
    def test_quantized_conv_relu(self):
        """tests for conv1d_relu/conv2d_relu/conv3d_relu"""
        conv_module = {1 : torch.nn.Conv1d, 2 : torch.nn.Conv2d, 3 : torch.nn.Conv3d}

        class ConvNdRelu(torch.nn.Module):
            def __init__(self, dim, inplace):
                super(ConvNdRelu, self).__init__()
                self.conv = conv_module[dim](3, 3, 3).float()
                self.relu = torch.nn.ReLU(inplace)

            def forward(self, x):
                return self.relu(self.conv(x))

        class ConvNdFunctionalRelu(torch.nn.Module):
            def __init__(self, dim):
                super(ConvNdFunctionalRelu, self).__init__()
                self.conv = conv_module[dim](3, 3, 3).float()

            def forward(self, x):
                return F.relu(self.conv(x))

        class ConvNdInplaceFunctionalRelu(torch.nn.Module):
            def __init__(self, dim):
                super(ConvNdInplaceFunctionalRelu, self).__init__()
                self.conv = conv_module[dim](3, 3, 3).float()

            def forward(self, x):
                return F.relu(self.conv(x), True)

        options = itertools.product([1, 2, 3], self.static_quant_types)
        quantized_nodes = {
            # dim
            1: ns.call_module(nniq.ConvReLU1d),
            2: ns.call_module(nniq.ConvReLU2d),
            3: ns.call_module(nniq.ConvReLU3d),
        }
        for dim, quant_type in options:
            for m in [ConvNdRelu(dim, True),
                      ConvNdRelu(dim, False),
                      ConvNdFunctionalRelu(dim),
                      ConvNdInplaceFunctionalRelu(dim)]:
                self.checkGraphModeFxOp(
                    m, self.img_data_dict[dim], quant_type,
                    quantized_nodes[dim])


    def _test_quantized_binary_op_impl(self, binary_op, ibinary_op, quantized_op):
        class Op(torch.nn.Module):
            def __init__(self, is_inplace, is_scalar):
                super(Op, self).__init__()
                self.conv1 = torch.nn.Conv2d(1, 1, 1).float()
                self.conv2 = torch.nn.Conv2d(1, 1, 1).float()
                self.is_scalar = is_scalar
                self.op = ibinary_op if is_inplace else binary_op

            def forward(self, x, y):
                x = self.conv1(x)
                y = 3 if self.is_scalar else self.conv2(y)
                x = self.op(x, y)
                return x

        # TODO: decide whether we want to quantize or not
        # in this case
        # class NonQuantizedOp(torch.nn.Module):
        #     def __init__(self, is_inplace, is_scalar):
        #         super(NonQuantizedOp, self).__init__()
        #         self.is_scalar = is_scalar
        #         self.op = ibinary_op if is_inplace else binary_op

        #     def forward(self, x, y):
        #         y = 3 if self.is_scalar else y
        #         x = self.op(x, y)
        #         return x

        data = (torch.randn(1, 1, 1, 1, dtype=torch.float),
                torch.randn(1, 1, 1, 1, dtype=torch.float))
        quantized_node = ns.call_function(quantized_op)
        options = itertools.product([True, False], [True, False])
        quant_type = QuantType.STATIC
        for is_inplace, is_scalar in options:
            self.checkGraphModeFxOp(
                Op(is_inplace, is_scalar), data, quant_type, quantized_node)

    def _test_quantized_binary_op_relu_impl(self, binary_op, ibinary_op, quantized_op):
        class OpRelu(torch.nn.Module):
            def __init__(self, is_inplace, is_functional_relu,
                         is_scalar):
                super(OpRelu, self).__init__()
                self.conv1 = torch.nn.Conv2d(1, 1, 1).float()
                self.conv2 = torch.nn.Conv2d(1, 1, 1).float()
                self.op = ibinary_op if is_inplace else binary_op
                self.is_functional_relu = is_functional_relu
                self.is_scalar = is_scalar
                self.relu = F.relu if self.is_functional_relu \
                    else torch.nn.ReLU()

            def forward(self, x, y):
                x = self.conv1(x)
                y = 3 if self.is_scalar else self.conv2(y)
                x = self.op(x, y)
                x = self.relu(x)
                return x

        data = (torch.rand((1, 1, 1, 1), dtype=torch.float),
                torch.rand((1, 1, 1, 1), dtype=torch.float))
        quant_type = QuantType.STATIC
        quantized_node = ns.call_function(quantized_op)
        options = itertools.product(
            [True, False], [True, False], [True, False])
        for is_inplace_op, is_functional_relu, is_scalar in options:
            self.checkGraphModeFxOp(
                OpRelu(is_inplace_op, is_functional_relu, is_scalar),
                data, quant_type, quantized_node)

    @skipIfNoFBGEMM
    def test_quantized_add(self):
        self._test_quantized_binary_op_impl(
            operator.add, operator.iadd, torch.ops.quantized.add)

    @skipIfNoFBGEMM
    def test_quantized_mul(self):
        self._test_quantized_binary_op_impl(
            operator.mul, operator.imul, torch.ops.quantized.mul)

    @skipIfNoFBGEMM
    def test_quantized_add_relu(self):
        self._test_quantized_binary_op_relu_impl(
            operator.add, operator.iadd, torch.ops.quantized.add_relu)

    @skipIfNoFBGEMM
    def test_quantized_mul_relu(self):
        self._test_quantized_binary_op_relu_impl(
            operator.mul, operator.imul, torch.ops.quantized.mul_relu)

    @skipIfNoFBGEMM
    def test_quantized_cat(self):
        """ quantization of the output of cat will be depend on the
        input of cat. we only quantize the output of cat when its inputs are quantized.
        """
        class QuantizedCat(torch.nn.Module):
            def __init__(self):
                super(QuantizedCat, self).__init__()
                self.conv1 = torch.nn.Conv2d(2, 2, 2).float()
                self.conv2 = torch.nn.Conv2d(2, 2, 2).float()

            def forward(self, x, y):
                x = self.conv1(x)
                y = self.conv2(y)
                return torch.cat([x, y], 1)

        # TODO: decide whether to quantize in this case
        # class NonQuantizedCat(torch.nn.Module):
        #     def __init__(self):
        #         super(NonQuantizedCat, self).__init__()

        #     def forward(self, x, y):
        #         return torch.cat([x, y], 1)

        data = (torch.randn(1, 2, 5, 5, dtype=torch.float),
                torch.randn(1, 2, 5, 5, dtype=torch.float))
        quantized_node = ns.call_function(torch.ops.quantized.cat)
        for quant_type in self.static_quant_types:
            self.checkGraphModeFxOp(QuantizedCat(), data, quant_type, quantized_node)


    @skipIfNoFBGEMM
    def test_qbatch_norm(self):
        bn_module = {
            # TODO: quantized batchnorm 1d module is missing
            # 1 : torch.nn.BatchNorm1d,
            2 : torch.nn.BatchNorm2d,
            3 : torch.nn.BatchNorm3d,
        }

        class M(torch.nn.Module):
            def __init__(self, dim):
                super(M, self).__init__()
                self.bn = bn_module[dim](3).to(torch.float)

            def forward(self, x):
                return self.bn(x)

        options = itertools.product(self.static_quant_types, [2, 3])
        quantized_nodes = {
            # 1: ns.call_module(nnq.BatchNorm1d),
            2: ns.call_module(nnq.BatchNorm2d),
            3: ns.call_module(nnq.BatchNorm3d),
        }
        for quant_type, dim in options:
            model = self.checkGraphModeFxOp(
                M(dim), self.img_data_dict[dim], quant_type, quantized_nodes[dim])

    @skipIfNoFBGEMM
    def test_qbatch_norm_relu(self):
        bn_module = {2 : torch.nn.BatchNorm2d, 3 : torch.nn.BatchNorm3d}

        class BNRelu(torch.nn.Module):
            def __init__(self, dim, inplace):
                super(BNRelu, self).__init__()
                self.bn = bn_module[dim](3).to(torch.float)
                self.relu = torch.nn.ReLU(inplace=inplace)

            def forward(self, x):
                return self.relu(self.bn(x))

        class BNFuncRelu(torch.nn.Module):
            def __init__(self, dim):
                super(BNFuncRelu, self).__init__()
                self.bn = bn_module[dim](3).to(torch.float)

            def forward(self, x):
                return F.relu(self.bn(x), False)

        class BNFuncInplaceRelu(torch.nn.Module):
            def __init__(self, dim):
                super(BNFuncInplaceRelu, self).__init__()
                self.bn = bn_module[dim](3).to(torch.float)

            def forward(self, x):
                return F.relu(self.bn(x), True)

        options = itertools.product(self.static_quant_types, [2, 3])
        quantized_nodes = {
            2: ns.call_module(nniq.BNReLU2d),
            3: ns.call_module(nniq.BNReLU3d),
        }
        for quant_type, dim in options:
            for instance in [BNRelu(dim, True), BNRelu(dim, False),
                             BNFuncRelu(dim), BNFuncInplaceRelu(dim)]:
                self.checkGraphModeFxOp(
                    instance, self.img_data_dict[dim], quant_type,
                    quantized_nodes[dim])

    def _test_activation_impl(
            self, float_module, float_op, quantized_module, quantized_op):
        ''' Test for activation op(with inplace options), float_op can be
        torch op or functional op
        '''
        class M(torch.nn.Module):
            def __init__(self, is_module, inplace):
                super(M, self).__init__()
                self.is_module = is_module
                self.inplace = inplace
                if self.is_module:
                    self.op = float_module(self.inplace)
                else:
                    self.op = float_op

            def forward(self, input):
                if self.is_module:
                    return self.op(input)
                else:
                    return self.op(input, self.inplace)

        options = itertools.product([True, False], [True, False], self.static_quant_types)
        quantized_nodes = {
            # is_module
            True: ns.call_module(quantized_module),
            False: ns.call_function(quantized_op),
        }

        for is_module, is_inplace, quant_type in options:
            self.checkGraphModeFxOp(
                M(is_module, is_inplace), self.img_data_2d,
                quant_type, quantized_nodes[is_module])

    def test_hardswish(self):
        self._test_activation_impl(nn.Hardswish, F.hardswish, nnq.Hardswish, torch.ops.quantized.hardswish)

    def test_elu(self):
        self._test_activation_impl(nn.ELU, F.elu, nnq.ELU, torch.ops.quantized.elu)

    def test_leaky_relu(self):
        self._test_activation_impl(nn.LeakyReLU, F.leaky_relu, nnq.LeakyReLU, torch.ops.quantized.leaky_relu)

    def _test_norm_impl(
            self, float_module, float_op, op_args, data, quantized_module, quantized_op,
            skip_op_arg_for_functional=False):
        ''' Test for normalization op, float_op can be torch op or functional op,
        op_args is a list of positional argument for the module/op
        '''
        class M(torch.nn.Module):
            def __init__(self, is_module):
                super(M, self).__init__()
                self.is_module = is_module
                if self.is_module:
                    self.op = float_module(*op_args)
                else:
                    self.op = float_op

            def forward(self, input):
                if self.is_module:
                    return self.op(input)
                else:
                    args = [input]
                    if not skip_op_arg_for_functional:
                        args += op_args
                    return self.op(*args)

        options = itertools.product([True, False], self.static_quant_types)
        quantized_nodes = {
            # is_module
            True: ns.call_module(quantized_module),
            False: ns.call_function(quantized_op),
        }

        for is_module, quant_type in options:
            self.checkGraphModeFxOp(
                M(is_module), data, quant_type, quantized_nodes[is_module])

    def test_layer_norm(self):
        data = (torch.rand((1, 2, 5, 5), dtype=torch.float),)
        self._test_norm_impl(
            nn.LayerNorm, F.layer_norm, [[2, 5, 5]], data, nnq.LayerNorm, torch.ops.quantized.layer_norm)

    def test_instance_norm(self):
        data_1d = (torch.rand((1, 4, 5), dtype=torch.float),)
        data_2d = (torch.rand((1, 4, 5, 1), dtype=torch.float),)
        data_3d = (torch.rand((1, 4, 5, 1, 1), dtype=torch.float),)
        data_dict = {1 : data_1d, 2 : data_2d, 3 : data_3d}
        instance_norm_modules = {1 : nn.InstanceNorm1d,
                                 2 : nn.InstanceNorm2d,
                                 3 : nn.InstanceNorm3d}
        quantized_instance_norm_modules = {
            1 : nnq.InstanceNorm1d,
            2 : nnq.InstanceNorm2d,
            3 : nnq.InstanceNorm3d
        }
        for dim in [1, 2, 3]:
            data = data_dict[dim]
            module = instance_norm_modules[dim]
            quantized_module = quantized_instance_norm_modules[dim]
            self._test_norm_impl(
                module, F.instance_norm, [4], data,
                quantized_module, torch.ops.quantized.instance_norm,
                skip_op_arg_for_functional=True)

    @skipIfNoFBGEMM
    def test_clamp(self):
        class M(torch.nn.Module):
            def __init__(self):
                super(M, self).__init__()
                self.conv = torch.nn.Conv2d(2, 2, 2).float()
                self.relu6 = torch.nn.ReLU6()
                self.relu6_ = torch.nn.ReLU6(True)
                self.hardtanh = torch.nn.Hardtanh()
                self.hardtanh_ = torch.nn.Hardtanh(inplace=True)

            def forward(self, x):
                x = self.conv(x)
                x = self.relu6(x)
                self.relu6_(x)
                x = F.relu6(x)
                x = torch.clamp(x, -3, 3)
                x = x.clamp(-2.5, 2.5)
                # x = x.clamp_(-2, 2)  # Enable when quantized `clamp_` is ready
                x = self.hardtanh(x)
                self.hardtanh_(x)
                x = F.hardtanh(x)
                F.hardtanh_(x)
                return x

        data = (torch.rand((1, 2, 5, 5), dtype=torch.float),)
        # list of node that should occur in order
        node_list = [
            ns.call_function(torch.quantize_per_tensor),
            ns.call_module(nnq.Conv2d),
            ns.call_function(F.hardtanh_),
            ns.call_method('dequantize')
        ]
        for quant_type in self.static_quant_types:
            m = self.checkGraphModeFxOp(
                M(), data, quant_type, expected_node_list=node_list)

    @skipIfNoFBGEMM
    def test_general_shape_ops(self):
        """ A test that checks dequantize will be swapped for
        all supported general shape ops like aten::flatten
        without actually checking for execution of these ops
        """
        class M(torch.nn.Module):
            def __init__(self):
                super(M, self).__init__()
                self.maxpool1d = torch.nn.MaxPool1d(kernel_size=3)
                self.maxpool2d = torch.nn.MaxPool2d(kernel_size=3)
                self.maxpool3d = torch.nn.MaxPool3d(kernel_size=3)
                self.dropout = torch.nn.Dropout()
                self.conv1 = torch.nn.Conv2d(3, 3, 3)
                self.conv2 = torch.nn.Conv2d(3, 3, 3)
                self.relu = torch.nn.ReLU()

            def forward(self, x):
                x = self.conv1(x)
                # add_scalar
                x = x + 3
                # mul_scalar
                x = x * 3
                # add_scalar_out
                x += 3
                # mul_scalar_out
                x *= 3
                # add_scalar_relu
                x = x + 3
                x = F.relu(x)
                # add_scalar_relu_out
                x += 3
                x = F.relu(x)
                # mul_scalar_relu
                x = x * 3
                x = F.relu(x)
                # mul_scalar_relu_out
                x *= 3
                x = F.relu(x)
                x = self.maxpool1d(x)
                x = self.maxpool2d(x)
                x = self.maxpool3d(x)
                x = torch.flatten(x)
                x = torch.max(x)
                x = torch.min(x)
                x = x.reshape([-1])
                x = x.resize_(1, 1, x.numel())
                x = x.view(-1)
                # prim::ListConstruct
                xs = [x, x]
                # prim::ListUnpack
                x, y = xs
                # prim::TupleConstruct
                xs = (x, x)
                # prim::TupleUnpack
                x, y = xs
                x = x.transpose(1, 2)
                x = x.contiguous()
                x, y = torch.chunk(x, 2)
                x = F.dropout(x)
                x = self.dropout(x)
                x, _ = torch.sort(x)
                x = x.permute(0, 2, 3, 1)
                x = x.repeat_interleave(3, 1)
                x = torch.repeat_interleave(x, 3, 1)
                x = self.relu(x)
                x = F.relu(x)
                x = F.relu(x, inplace=True)
                x = x.relu()
                x.relu_()
                x = x.squeeze(0)
                x.squeeze_(0)
                x = torch.squeeze(x, 0)
                x = x.unsqueeze(0)
                x.unsqueeze_(0)
                x = torch.unsqueeze(x, 0)
                x = x.detach()
                x.detach_()
                x = x.repeat(4, 2)
                y = []
                y.append(x)
                z = torch.stack(y, 0)
                z = [z, z]
                x, _ = z
                x = self.conv2(x)
                return x

        data = torch.rand(1, 3, 10, 10)
        # This model is not executable since we just put all ops
        # in the same forward
        m = M().eval()
        # nothing to fuse so skipping the fuse step
        qconfig_dict = {'': default_qconfig}
        prepared = prepare_fx(m, qconfig_dict)
        # not runnable
        quantized = convert_fx(prepared)

        # This checks that the dequantize from the output of first conv
        # is being propagated to the end, so that we don't insert extra
        # observers and also successfully fused two quantized::conv2d
        # patterns
        # one quantize_per_tensor for input
        # check exact counts of quantize and dequantize
        count_check = {
            ns.call_function(torch.quantize_per_tensor) : 1,
            ns.call_method('dequantize') : 1
        }
        order_check = [
            ns.call_function(torch.quantize_per_tensor),
            ns.call_module(nnq.Conv2d),
            ns.call_module(nnq.Conv2d),
            ns.call_method('dequantize'),
        ]
        self.checkGraphModuleNodes(
            quantized,
            expected_node_occurrence=count_check,
            expected_node_list=order_check)

    @skipIfNoFBGEMM
    def test_general_value_ops(self):
        """ A test that checks correct patterns are produced for
        all supported general value ops like aten::avg_pool2d \
        without actually checking for execution of these ops
        """
        class M(torch.nn.Module):
            def __init__(self):
                super(M, self).__init__()
                self.conv = torch.nn.Conv2d(3, 3, 3)
                self.avg_pool1d = torch.nn.AvgPool1d(3)
                self.avg_pool2d = torch.nn.AvgPool2d(3)
                self.avg_pool3d = torch.nn.AvgPool3d(3)
                self.adaptive_avg_pool1d = torch.nn.AdaptiveAvgPool1d((1))
                self.adaptive_avg_pool2d = torch.nn.AdaptiveAvgPool2d((1, 1))
                self.adaptive_avg_pool3d = torch.nn.AdaptiveAvgPool3d((1, 1, 1))
                self.hardsigmoid = torch.nn.Hardsigmoid()
                self.sigmoid = torch.nn.Sigmoid()
                self.tanh = torch.nn.Tanh()

            def forward(self, x):
                x = self.conv(x)
                x = self.avg_pool1d(x)
                x = self.avg_pool2d(x)
                x = self.avg_pool3d(x)
                x = self.adaptive_avg_pool1d(x)
                x = self.adaptive_avg_pool2d(x)
                x = self.adaptive_avg_pool3d(x)
                x = F.avg_pool1d(x, 3)
                x = F.avg_pool2d(x, 3)
                x = F.avg_pool3d(x, 3)
                x = F.adaptive_avg_pool1d(x, (1))
                x = F.adaptive_avg_pool2d(x, (1, 1))
                x = F.adaptive_avg_pool3d(x, (1, 1, 1))
                x = torch.mean(x)
                x = torch.mean(x, [2, 3], False)
                x = x.mean()
                x = x.mean([2, 3], True)
                x = F.interpolate(x, 4, mode='nearest')
                x = F.interpolate(x, 4, mode='linear')
                x = self.hardsigmoid(x)
                x = F.hardsigmoid(x)
                x = F.hardsigmoid(x, inplace=True)
                x = x.hardsigmoid()
                x.hardsigmoid_()
                x = self.sigmoid(x)
                x = torch.sigmoid(x)
                # F.sigmoid is deprecated
                x = x.sigmoid()
                x.sigmoid_()
                x = self.tanh(x)
                # F.tanh is deprecated
                x = torch.tanh(x)
                x = x.tanh()
                x.tanh_()
                x = self.conv(x)
                return x

        # This model is not executable since we just put all ops
        # in the same forward
        m = M().eval()
        # nothing to fuse so skipping the fuse step
        qconfig_dict = {'': default_qconfig}
        prepared = prepare_fx(m, qconfig_dict)
        # not runnable
        quantized = convert_fx(prepared)

        # This checks that the dequantize from the output of first conv
        # is being propagated to the end, so that we don't insert extra
        # observers
        # check exact counts of quantize and dequantize
        count_check = {
            ns.call_function(torch.quantize_per_tensor) : 1,
            ns.call_method('dequantize') : 1
        }
        order_check = [
            ns.call_function(torch.quantize_per_tensor),
            ns.call_module(nnq.Conv2d),
            ns.call_module(nnq.Conv2d),
            ns.call_method('dequantize'),
        ]
        self.checkGraphModuleNodes(
            quantized,
            expected_node_occurrence=count_check,
            expected_node_list=order_check)

<<<<<<< HEAD
=======
    @skipIfNoFBGEMM
    def test_fixed_qparams_ops(self):
        class M(torch.nn.Module):
            def __init__(self):
                super().__init__()
                self.conv = torch.nn.Conv2d(3, 3, 3)
                self.sigmoid = torch.nn.Sigmoid()
                self.hardsigmoid = torch.nn.Hardsigmoid()
                self.tanh = torch.nn.Tanh()

            def forward(self, x):
                x = self.conv(x)
                # F.sigmoid is deprecated
                x = self.sigmoid(x)
                x = torch.sigmoid(x)
                x = x.sigmoid()
                x.sigmoid_()
                x = self.hardsigmoid(x)
                x = F.hardsigmoid(x)
                x = F.hardsigmoid(x, inplace=True)
                x = x.hardsigmoid()
                x.hardsigmoid_()
                x = self.tanh(x)
                # F.tanh is deprecated
                x = torch.tanh(x)
                x = x.tanh()
                x.tanh_()
                x = self.conv(x)
                return x

        for eval_mode in [True, False]:
            # This model is not executable since we just put all ops
            # in the same forward
            m = M()
            if eval_mode:
                m.eval()
                qconfig = default_qconfig
                prepare = prepare_fx
                fq_count = 0
            else:
                m.train()
                qconfig = default_qat_qconfig
                prepare = prepare_qat_fx
                fq_count = 13

            # nothing to fuse so skipping the fuse step
            qconfig_dict = {'': qconfig}
            prepared = prepare(m, qconfig_dict)
            # check the correct number of activation_post_process is inserted
            count_check = {
                ns.call_module(FixedQParamsFakeQuantize) : fq_count,
            }
            self.checkGraphModuleNodes(
                prepared,
                expected_node_occurrence=count_check)
            # not runnable
            quantized = convert_fx(prepared)

            # This checks that the dequantize from the output of first conv
            # is being propagated to the end, so that we don't insert extra
            # observers
            # check exact counts of quantize and dequantize
            count_check = {
                ns.call_function(torch.quantize_per_tensor) : 1,
                ns.call_method('dequantize') : 1
            }
            order_check = [
                ns.call_function(torch.quantize_per_tensor),
                ns.call_module(nnq.Conv2d),
                ns.call_module(nn.Sigmoid),
                ns.call_module(nnq.Conv2d),
                ns.call_method('dequantize'),
            ]
            self.checkGraphModuleNodes(
                quantized,
                expected_node_occurrence=count_check,
                expected_node_list=order_check)

    def test_float_functional(self):
        class TorchAdd(nn.Module):
            """Wrapper around torch.add so that all ops can be found at build"""
            def __init__(self):
                super().__init__()
                self.add_func = nnq.FloatFunctional()

            def forward(self, x, y):
                return self.add_func.add(x, y)

        class M(torch.nn.Module):
            def __init__(self):
                super().__init__()
                self.ff1 = TorchAdd()
                self.ff2 = nnq.FloatFunctional()
                self.ff3 = nnq.FloatFunctional()
                self.ff4 = nnq.FloatFunctional()
                self.ff5 = nnq.FloatFunctional()
                self.ff6 = nnq.FloatFunctional()

            def forward(self, x):
                x = self.ff1(x, x)
                x = self.ff2.add_scalar(x, 3)
                x = self.ff3.mul(x, x)
                x = self.ff4.mul_scalar(x, 3)
                x = self.ff5.add_relu(x, x)
                x = self.ff6.cat([x])
                return x

        data = torch.rand(3, 3)
        # Note: QAT test succeeded by chance, to make it actually work
        # we need to fix eager mode FloatFunctional by removing
        # activation_post_process in add_scalar and mul_scalar
        for quant_type in self.static_quant_types:
            m = M()
            ref_m = torch.quantization.QuantWrapper(M())
            is_qat = quant_type == QuantType.QAT
            if is_qat:
                m.train()
                ref_m.train()
                qconfig = default_qat_qconfig
                expected_act_post_process = torch.quantization.FakeQuantize
            else:
                m.eval()
                ref_m.eval()
                qconfig = default_qconfig
                expected_act_post_process = torch.quantization.MinMaxObserver

            prepare_fx_function = prepare_qat_fx if is_qat else prepare_fx
            qconfig_dict = {"": qconfig}
            m = prepare_fx_function(m, qconfig_dict)
            node_occurrence = {
                ns.call_module(expected_act_post_process): 5,
                ns.call_module(torch.nn.quantized.FloatFunctional): 0
            }
            self.checkGraphModuleNodes(m, expected_node_occurrence=node_occurrence)
            m(data)
            node_list = [
                ns.call_function(torch.quantize_per_tensor),
                ns.call_function(torch.ops.quantized.add),
                ns.call_function(torch.ops.quantized.add),
                ns.call_function(torch.ops.quantized.mul),
                ns.call_function(torch.ops.quantized.mul),
                ns.call_function(torch.ops.quantized.add_relu),
                ns.call_function(torch.ops.quantized.cat),
                ns.call_method('dequantize')
            ]
            m = convert_fx(m)
            self.checkGraphModuleNodes(m, expected_node_list=node_list)

            # make sure numerics match with eager mode
            ref_m.qconfig = qconfig
            prepare_function = prepare_qat if is_qat else prepare
            ref_m = prepare_function(ref_m)
            ref_m(data)
            ref_m = convert(ref_m)
            self.assertEqual(m(data), ref_m(data))

    def test_embedding(self):
        class M(torch.nn.Module):
            def __init__(self):
                super().__init__()
                self.emb = torch.nn.Embedding(num_embeddings=10, embedding_dim=12)

            def forward(self, indices):
                return self.emb(indices)

        model = M().eval()
        indices = torch.tensor([9, 6, 5, 7, 8, 8, 9, 2, 8, 6, 6, 9, 1, 6, 8, 8, 3, 2, 3, 6, 3, 6, 5, 7, 0, 8, 4, 6, 5, 8, 2, 3])
        quantized_node = ns.call_module(nnq.Embedding)
        configs = [
            (float_qparams_dynamic_qconfig, ns.call_module(nnq.Embedding)),
            (None, ns.call_module(nn.Embedding))
        ]

        for qconfig, node in configs:
            qconfig_dict = {"": qconfig}
            m = prepare_fx(model, qconfig_dict)
            self.checkGraphModuleNodes(m, expected_node_occurrence={
                ns.call_module(torch.quantization.MinMaxObserver): 0
            })
            m = convert_fx(m)
            self.checkGraphModuleNodes(m, expected_node=node)
            # make sure it runs
            m(indices)

    def test_embedding_bag(self):
        class M(torch.nn.Module):
            def __init__(self):
                super().__init__()
                self.emb = torch.nn.EmbeddingBag(num_embeddings=10, embedding_dim=12, include_last_offset=True)

            def forward(self, indices, offsets):
                return self.emb(indices, offsets)

        indices = torch.tensor([9, 6, 5, 7, 8, 8, 9, 2, 8, 6, 6, 9, 1, 6, 8, 8, 3, 2, 3, 6, 3, 6, 5, 7, 0, 8, 4, 6, 5, 8, 2, 3])
        offsets = torch.tensor([0, 19, 20, 28, 28, 32])
        quantized_node = ns.call_module(nnq.EmbeddingBag)
        inputs = (indices, offsets)

        for dtype in [torch.quint8, torch.quint4x2]:
            model = M().eval()
            float_qparams_observer = PerChannelMinMaxObserver.with_args(dtype=dtype,
                                                                        qscheme=torch.per_channel_affine_float_qparams,
                                                                        ch_axis=0)
            float_qparams_qconfig = QConfigDynamic(activation=default_dynamic_quant_observer,
                                                   weight=float_qparams_observer)
            self.checkGraphModeFxOp(
                model,
                inputs,
                QuantType.DYNAMIC,
                quantized_node,
                custom_qconfig=float_qparams_qconfig
            )

        # check it works in None qconfig
        qconfig_dict = {"": None}
        m = M().eval()
        m = prepare_fx(model, qconfig_dict)
        self.checkGraphModuleNodes(m, expected_node_occurrence={
            ns.call_module(torch.quantization.MinMaxObserver): 0
        })
        m = convert_fx(m)
        self.checkGraphModuleNodes(m, expected_node=ns.call_module(nn.EmbeddingBag))
        # make sure it runs
        m(*inputs)

>>>>>>> 4e6f2440
class TestQuantizeFxModels(QuantizationTestCase):
    def _test_model_impl(
            self, mode, name, model, eager_quantizable_model,
            check_with_eager=True,
            diff_of_quant=None,
            diff_from_eager=None):
        if diff_of_quant is None or diff_from_eager is None:
            diff_of_quant = {}
            diff_from_eager = {}

        if mode not in diff_of_quant or mode not in diff_from_eager:
            diff_of_quant[mode] = {}
            diff_from_eager[mode] = {}

        input_tensor = torch.rand(1, 3, 224, 224)
        input_tensor_inception = torch.rand(1, 3, 299, 299)
        output_value = torch.randint(0, 1, (1,))

        # print('quantizing:', name, ' mode:', mode)
        if name == 'inception_v3':
            input_value = input_tensor_inception
        else:
            input_value = input_tensor

        qconfig = default_qconfig if mode == 'static' else default_qat_qconfig
        qconfig_dict = {'': qconfig}
        # print('graph module:', graph_module.src)
        script = torch.jit.script(model)

        # make sure graph module and script module are both runanble
        original_out = model(input_value)
        is_not_tuple_out = not isinstance(original_out, tuple)
        script_out = script(input_value)
        self.assertEqual(
            (original_out - script_out).abs().max(), 0,
            'Reslut of original graph module and script module does not match')

        # set to train just before quantization
        if mode != 'static':
            model.train()

        prepared = prepare_fx(model, qconfig_dict)

        if mode == 'ddp':
            mp.spawn(run_ddp,
                     args=(world_size, prepared),
                     nprocs=world_size,
                     join=True)
        elif mode == 'qat':
            assert prepared.training, 'prepared must be in training mode for qat'
            optimizer = torch.optim.SGD(prepared.parameters(), lr=0.0001)
            criterion = nn.CrossEntropyLoss()
            train_one_epoch(prepared, criterion, optimizer, [(input_value, output_value)], torch.device('cpu'), 1)
        else:
            for i in range(10):
                prepared(input_value)

        # print('after observation root:', prepared.root)

        qgraph = convert_fx(prepared)
        # print('after quantization root:', qgraph.root)
        # print('after quantization code:', qgraph.src)
        qgraph.eval()
        qgraph_script = torch.jit.script(qgraph)
        # print('quantized and scripted:', qgraph_script.graph)

        qgraph_out = qgraph(input_value)
        qgraph_script = qgraph_script(input_value)

        if is_not_tuple_out:
            diff_of_quant[mode][name] = (original_out - qgraph_out).abs().max()
            assert torch.allclose(qgraph_out, qgraph_script), 'graph, scripted graph'
        else:
            print('tuple output')

        if eager_quantizable_model is not None:
            # comparing to eager mode quantization
            qeager = eager_quantizable_model
            ref_out = qeager(input_value)
            qeager.qconfig = qconfig
            if mode == 'static':
                qeager.fuse_model()
                prepare(qeager, inplace=True)
            else:
                qeager.train()
                qeager.fuse_model()
                prepare_qat(qeager, inplace=True)

            # calibration
            if mode == 'ddp':
                mp.spawn(run_ddp,
                         args=(world_size, qeager),
                         nprocs=world_size,
                         join=True)
            elif mode == 'qat':
                assert qeager.training, 'qeager should be in training mode for qat'
                optimizer = torch.optim.SGD(qeager.parameters(), lr=0.0001)
                train_one_epoch(qeager, criterion, optimizer, [(input_value, output_value)], torch.device('cpu'), 1)
            else:
                for i in range(10):
                    qeager(input_value)

            # print('ref after observation:', qeager)

            convert(qeager, inplace=True)
            qeager.eval()

            # print('ref after quantization:', qeager)
            qeager_out = qeager(input_value)
            qeager_script = torch.jit.script(qeager)
            qscript_out = qeager_script(input_value)
            if is_not_tuple_out:
                diff_from_eager[mode][name] = (qeager_out - qgraph_out).abs().max()
                if check_with_eager:
                    self.assertEqual(diff_from_eager[mode][name], 0,
                                     'Result of graph mode quantization and ' +
                                     'eager mode quantization on model: ' + name +
                                     ' should match. Mode: ' + mode +
                                     ' diff:' + str(diff_from_eager[mode][name]))

    @skip_if_no_torchvision
    @skipIfNoFBGEMM
    @unittest.skip("skip for now since tbb failed")
    def test_torchvision(self):
        from torchvision import models
        from torchvision.models import quantization as quantized_models

        def get_available_classification_models(models):
            return [k for k, v in models.__dict__.items() if callable(v) and k[0].lower() == k[0] and k[0] != "_"]

        model_list = get_available_classification_models(models)
        quantized_model_list = get_available_classification_models(quantized_models)

        no_pretrained_model = set(['shufflenet_v2_x0_5', 'shufflenet_v2_x1_5', 'shufflenet_v2_x2_0'])
        quantized_model_list = set(quantized_model_list) - no_pretrained_model
        # test eager and graph consistency
        model_list = quantized_model_list
        # slice need to be fixed in symbolic tracing(https://github.com/pytorch/pytorch/issues/43511)
        model_list = set(model_list) - {'googlenet', 'inception_v3'}
        # getattr should not be used as node name(https://github.com/pytorch/pytorch/issues/43522)
        model_list -= {'shufflenet_v2_x1_0', 'mobilenet_v2'}

        # mobilenet: dropout error RuntimeError: "bernoulli_scalar_cpu_" not implemented for 'QUInt8'
        # incpetion_v3: looks like there is some problem with AuxLogits
        quantized_not_working = [('qat', 'mobilenet_v2'),
                                 ('qat', 'inception_v3'),
                                 ('static', 'inception_v3')]

        fx_eager_not_matching = ['googlenet',  # because _transform_input is not quantized in eager
                                 'mobilenet_v2']  # because relu6 is replaced as relu in mobilenetv2

        diff_of_quant = {}
        diff_from_eager = {}
        modes = ['static', 'qat']
        options = itertools.product(modes, model_list)
        for mode, name in options:
            pretrained = name in quantized_model_list  # load pretrained model to compare with quantized model
            if name in quantized_model_list:
                if (mode, name) in quantized_not_working:
                    eager_quantizable_model = None
                else:
                    eager_quantizable_model = quantized_models.__dict__[name](pretrained=True, quantize=False).eval().float()
            # compare with eager mode quantized model when it is available
            pretrained = eager_quantizable_model is not None
            model = models.__dict__[name](pretrained=pretrained).eval().float()
            check_with_eager = name not in fx_eager_not_matching
            self._test_model_impl(
                mode, name, model, eager_quantizable_model,
                check_with_eager,
                diff_of_quant, diff_from_eager)

        def print_diffs(diffs):
            for mode, diffs_for_mode in diffs.items():
                print('mode:', mode)
                for name, diff in diffs_for_mode.items():
                    print(name, ':', diff)

        # print('differences between float and quantized')
        # print_diffs(diff_of_quant)
        # print('----------------------')
        # print('differences between graph mode and eager mode')
        # print_diffs(diff_from_eager)
        # print('----------------------')

    @skip_if_no_torchvision
    @skip_if_not_multigpu
    @skipIfNoFBGEMM
    @unittest.skip('TODO: not working yet due to https://github.com/pytorch/pytorch/issues/43513')
    def test_resnet18_ddp(self):
        from torchvision import models
        from torchvision.models import quantization as quantized_models
        eager_quantizable_model = quantized_models.__dict__[name](pretrained=True, quantize=False).eval().float()
        model = models.__dict__[name](pretrained=True).eval().float()
        self._test_model_impl(
            'ddp', 'resnet18', model, eager_quantizable_model)<|MERGE_RESOLUTION|>--- conflicted
+++ resolved
@@ -8,30 +8,27 @@
 import torch.multiprocessing as mp
 
 # graph mode quantization based on fx
-<<<<<<< HEAD
-from torch.quantization import (
-    QuantType,
-=======
 from torch.quantization.quantize_fx import (
->>>>>>> 4e6f2440
     prepare_fx,
     convert_fx,
     prepare_qat_fx,
 )
 
 from torch.quantization import (
-<<<<<<< HEAD
-=======
     QuantType,
     quant_type_to_str,
->>>>>>> 4e6f2440
     default_qconfig,
     default_dynamic_qconfig,
+    default_dynamic_quant_observer,
+    default_qat_qconfig,
     float16_dynamic_qconfig,
-    default_qat_qconfig,
+    float_qparams_dynamic_qconfig,
     prepare,
     prepare_qat,
     convert,
+    PerChannelMinMaxObserver,
+    QConfigDynamic,
+    FixedQParamsFakeQuantize,
 )
 
 # test utils
@@ -55,6 +52,7 @@
 
 from torch.testing import FileCheck
 
+import copy
 import itertools
 import operator
 import unittest
@@ -390,35 +388,6 @@
         self.assertEqual(model_device, device)
 
     @skipIfNoFBGEMM
-<<<<<<< HEAD
-    def test_inplace_option(self):
-        class M(torch.nn.Module):
-            def __init__(self):
-                super().__init__()
-                self.conv = torch.nn.Conv2d(3, 3, 3)
-
-            def forward(self, x):
-                return self.conv(x)
-
-        model = M().eval()
-        qconfig_dict = {'': default_qconfig}
-        prepared = prepare_fx(
-            model, qconfig_dict, inplace=False)
-        test_only_eval_fn(model, self.img_data_2d)
-        non_inplace_model = convert_fx(prepared, inplace=True)
-
-        prepared = prepare_fx(
-            model, qconfig_dict, inplace=True)
-        test_only_eval_fn(model, self.img_data_2d)
-        inplace_model = convert_fx(prepared, inplace=True)
-
-        non_inplace_res = non_inplace_model(self.img_data_2d[0][0])
-        inplace_res = inplace_model(self.img_data_2d[0][0])
-        self.assertEqual(non_inplace_res, inplace_res)
-
-    @skipIfNoFBGEMM
-=======
->>>>>>> 4e6f2440
     def test_dict_output(self):
         """ Make sure quantization runs for models with dictionary output
         """
@@ -759,104 +728,126 @@
         class CustomModule(torch.nn.Module):
             def __init__(self):
                 super().__init__()
-                self.conv = torch.nn.Conv2d(1, 1, 1)
-
-            def forward(self, x):
-                return self.conv(x)
+                self.linear = torch.nn.Linear(3, 3)
+
+            def forward(self, x):
+                return self.linear(x)
 
         class ObservedCustomModule(torch.nn.Module):
-            def __init__(self, conv):
-                super().__init__()
-                self.conv = conv
-
-            def forward(self, x):
-                return self.conv(x)
+            def __init__(self, linear):
+                super().__init__()
+                self.linear = linear
+
+            def forward(self, x):
+                return self.linear(x)
 
             @classmethod
             def from_float(cls, float_module):
                 assert hasattr(float_module, 'qconfig')
-                observed = cls(float_module.conv)
+                observed = cls(float_module.linear)
                 observed.qconfig = float_module.qconfig
                 return observed
 
-        class QuantizedCustomModule(torch.nn.Module):
-            def __init__(self, conv):
-                super().__init__()
-                self.conv = conv
-
-            def forward(self, x):
-                return self.conv(x)
+        class StaticQuantCustomModule(torch.nn.Module):
+            def __init__(self, linear):
+                super().__init__()
+                self.linear = linear
+
+            def forward(self, x):
+                return self.linear(x)
 
             @classmethod
             def from_observed(cls, observed_module):
                 assert hasattr(observed_module, 'qconfig')
                 assert hasattr(observed_module, 'activation_post_process')
-                observed_module.conv.activation_post_process = \
+                observed_module.linear.activation_post_process = \
                     observed_module.activation_post_process
-                quantized = cls(nnq.Conv2d.from_float(observed_module.conv))
+                quantized = cls(nnq.Linear.from_float(observed_module.linear))
                 return quantized
 
-        class DynamicallyQuantizedCustomModule(torch.nn.Module):
-            def __init__(self, conv):
-                super().__init__()
-                self.conv = conv
-
-            def forward(self, x):
-                return self.conv(x)
+        class DynamicQuantCustomModule(torch.nn.Module):
+            def __init__(self, linear):
+                super().__init__()
+                self.linear = linear
+
+            def forward(self, x):
+                return self.linear(x)
 
             @classmethod
             def from_observed(cls, observed_module):
                 assert hasattr(observed_module, 'qconfig')
-                assert hasattr(observed_module, 'activation_post_process')
-                quantized = cls(nnqd.Conv2d.from_float(observed_module.conv))
+                quantized = cls(nnqd.Linear.from_float(observed_module.linear))
                 return quantized
 
         class M(torch.nn.Module):
             def __init__(self):
                 super().__init__()
-                self.conv = torch.nn.Conv2d(1, 1, 1)
+                self.linear = torch.nn.Linear(3, 3)
                 self.custom = CustomModule()
 
             def forward(self, x):
-                x = self.conv(x)
+                x = self.linear(x)
                 x = self.custom(x)
                 return x
 
         class RefM(torch.nn.Module):
             def __init__(self):
                 super().__init__()
-                self.conv1 = torch.nn.Conv2d(1, 1, 1)
-                self.conv2 = torch.nn.Conv2d(1, 1, 1)
-
-            def forward(self, x):
-                x = self.conv1(x)
-                x = self.conv2(x)
-                return x
-
-        data = torch.randn(1, 1, 1, 1)
+                self.linear1 = torch.nn.Linear(3, 3)
+                self.linear2 = torch.nn.Linear(3, 3)
+
+            def forward(self, x):
+                x = self.linear1(x)
+                x = self.linear2(x)
+                return x
+
+        data = torch.randn(3, 3)
         # instantiate M and RefM and align the parameters
         original_m = M().eval()
         original_ref_m = RefM().eval()
-        original_ref_m.conv1.weight = torch.nn.Parameter(original_m.conv.weight.detach())
-        original_ref_m.conv1.bias = torch.nn.Parameter(original_m.conv.bias.detach())
-        original_ref_m.conv2.weight = torch.nn.Parameter(original_m.custom.conv.weight.detach())
-        original_ref_m.conv2.bias = torch.nn.Parameter(original_m.custom.conv.bias.detach())
-
-        # TODO: add other quant types after mixed mode support
-        for quant_type in [QuantType.STATIC]:
-            qconfig_dict = {
-                "": default_qconfig,
-            }
-            prepare_custom_config_dict = {
-                "float_to_observed_custom_module_class": {
-                    CustomModule: ObservedCustomModule
+        original_ref_m.linear1.weight = torch.nn.Parameter(original_m.linear.weight.detach())
+        original_ref_m.linear1.bias = torch.nn.Parameter(original_m.linear.bias.detach())
+        original_ref_m.linear2.weight = torch.nn.Parameter(original_m.custom.linear.weight.detach())
+        original_ref_m.linear2.bias = torch.nn.Parameter(original_m.custom.linear.bias.detach())
+
+        test_configs = {
+            "static": (default_qconfig, StaticQuantCustomModule, 3),
+            "dynamic": (default_dynamic_qconfig, DynamicQuantCustomModule, 0)
+        }
+
+        for quant_type in [QuantType.DYNAMIC]:
+            key = quant_type_to_str(quant_type)
+            qconfig, quantized_module_class, num_observers = test_configs[key]
+            qconfig_dict = {"": qconfig}
+            if key == "static":
+                prepare_custom_config_dict = {
+                    "float_to_observed_custom_module_class": {
+                        "static": {
+                            CustomModule: ObservedCustomModule
+                        }
+                    }
                 }
-            }
-            convert_custom_config_dict = {
-                "observed_to_quantized_custom_module_class": {
-                    ObservedCustomModule: QuantizedCustomModule
+                convert_custom_config_dict = {
+                    "observed_to_quantized_custom_module_class": {
+                        "static": {
+                            ObservedCustomModule: quantized_module_class
+                        }
+                    }
                 }
-            }
+            else:
+                prepare_custom_config_dict = {
+                    "non_traceable_module_class": [
+                        CustomModule
+                    ]
+                }
+                convert_custom_config_dict = {
+                    "observed_to_quantized_custom_module_class": {
+                        "dynamic": {
+                            CustomModule: quantized_module_class
+                        }
+                    }
+                }
+
             # check prepared model
             m = prepare_fx(
                 original_m,
@@ -866,7 +857,7 @@
             m(data)
             # all activation observers are inserted in the top level module
             count_check = {
-                ns.call_module(torch.quantization.MinMaxObserver): 3
+                ns.call_module(torch.quantization.MinMaxObserver): num_observers
             }
             self.checkGraphModuleNodes(m, expected_node_occurrence=count_check)
 
@@ -874,12 +865,14 @@
             m = convert_fx(
                 m,
                 convert_custom_config_dict=convert_custom_config_dict)
-            count_check = {
-                ns.call_function(torch.quantize_per_tensor) : 1,
-                ns.call_module(nnq.Conv2d) : 1,
-                ns.call_method('dequantize') : 1,
-            }
-            self.checkGraphModuleNodes(m, expected_node_occurrence=count_check)
+            if quant_type == QuantType.STATIC:
+                count_check = {
+                    ns.call_function(torch.quantize_per_tensor) : 1,
+                    ns.call_module(nnq.Linear) : 1,
+                    ns.call_method('dequantize') : 1,
+                }
+                self.checkGraphModuleNodes(m, expected_node_occurrence=count_check)
+            self.assertEqual(type(m.custom), quantized_module_class)
             res = m(data)
 
             # quantize the reference model
@@ -942,8 +935,6 @@
         # make sure these modules are not traced
         self.checkGraphModuleNodes(m, expected_node_occurrence=node_occurrence)
 
-<<<<<<< HEAD
-=======
     def test_prepared_model_deepcopy(self):
         """Ensures that copy.deepcopy works correctly on a prepared model.
         """
@@ -972,7 +963,6 @@
 
 
 @skipIfNoFBGEMM
->>>>>>> 4e6f2440
 class TestQuantizeFxOps(QuantizationTestCase):
     """Unit tests for individual ops
     """
@@ -1125,7 +1115,10 @@
             def forward(self, x, y):
                 x = self.conv1(x)
                 y = 3 if self.is_scalar else self.conv2(y)
+                # x = x + y
                 x = self.op(x, y)
+                # x = y + x
+                x = self.op(y, x)
                 return x
 
         # TODO: decide whether we want to quantize or not
@@ -1167,6 +1160,8 @@
                 x = self.conv1(x)
                 y = 3 if self.is_scalar else self.conv2(y)
                 x = self.op(x, y)
+                x = self.relu(x)
+                x = self.op(y, x)
                 x = self.relu(x)
                 return x
 
@@ -1567,7 +1562,7 @@
         """
         class M(torch.nn.Module):
             def __init__(self):
-                super(M, self).__init__()
+                super().__init__()
                 self.conv = torch.nn.Conv2d(3, 3, 3)
                 self.avg_pool1d = torch.nn.AvgPool1d(3)
                 self.avg_pool2d = torch.nn.AvgPool2d(3)
@@ -1575,9 +1570,6 @@
                 self.adaptive_avg_pool1d = torch.nn.AdaptiveAvgPool1d((1))
                 self.adaptive_avg_pool2d = torch.nn.AdaptiveAvgPool2d((1, 1))
                 self.adaptive_avg_pool3d = torch.nn.AdaptiveAvgPool3d((1, 1, 1))
-                self.hardsigmoid = torch.nn.Hardsigmoid()
-                self.sigmoid = torch.nn.Sigmoid()
-                self.tanh = torch.nn.Tanh()
 
             def forward(self, x):
                 x = self.conv(x)
@@ -1599,21 +1591,6 @@
                 x = x.mean([2, 3], True)
                 x = F.interpolate(x, 4, mode='nearest')
                 x = F.interpolate(x, 4, mode='linear')
-                x = self.hardsigmoid(x)
-                x = F.hardsigmoid(x)
-                x = F.hardsigmoid(x, inplace=True)
-                x = x.hardsigmoid()
-                x.hardsigmoid_()
-                x = self.sigmoid(x)
-                x = torch.sigmoid(x)
-                # F.sigmoid is deprecated
-                x = x.sigmoid()
-                x.sigmoid_()
-                x = self.tanh(x)
-                # F.tanh is deprecated
-                x = torch.tanh(x)
-                x = x.tanh()
-                x.tanh_()
                 x = self.conv(x)
                 return x
 
@@ -1645,8 +1622,6 @@
             expected_node_occurrence=count_check,
             expected_node_list=order_check)
 
-<<<<<<< HEAD
-=======
     @skipIfNoFBGEMM
     def test_fixed_qparams_ops(self):
         class M(torch.nn.Module):
@@ -1872,7 +1847,6 @@
         # make sure it runs
         m(*inputs)
 
->>>>>>> 4e6f2440
 class TestQuantizeFxModels(QuantizationTestCase):
     def _test_model_impl(
             self, mode, name, model, eager_quantizable_model,
