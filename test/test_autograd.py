--- conflicted
+++ resolved
@@ -4996,14 +4996,9 @@
                 'permute', 'squeeze', 'unsqueeze', 'resize', 'resize_as', 'tril', 'triu',
                 'chunk', 'split', 'split_with_sizes', 'repeat', 'expand', 'zero_',
                 'eq_', 'ne_', 'add', '__radd__', 'sum', 'conj', 'sin', 'cos', 'mul', 'sinh',
-<<<<<<< HEAD
-                'cosh', '__rmul__', 'sgn', 'abs', 'dot', 'vdot', 'tensor_split',
-                'matmul', 'bmm', 'mv', 'ger', 'diagonal', 'addcmul', 'addcdiv'] + separate_complex_tests
-=======
                 'cosh', '__rmul__', 'sgn', 'abs', 'dot', 'vdot', 'tensor_split', 'matmul',
                 'bmm', 'mv', 'ger', 'diagonal', 'atan', 'angle', 'tanh', 'fill_', 'sub',
-                'exp'] + separate_complex_tests
->>>>>>> 82b74bd9
+                'exp', 'addcmul', 'addcdiv'] + separate_complex_tests
 
 # this list corresponds to cases that are not currently implemented
 skip_cuda_list = ['bmm_complex', 'matmul_4d_4d_complex']
