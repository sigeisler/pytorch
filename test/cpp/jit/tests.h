#pragma once

/**
 * See README.md for instructions on how to add a new test.
 */
#include <c10/macros/Export.h>
#include <torch/csrc/WindowsTorchApiMacro.h>

namespace torch {
namespace jit {
#define TH_FORALL_TESTS(_)             \
  _(ADFormulas)                        \
  _(Attributes)                        \
  _(Blocks)                            \
  _(CallStack)                         \
  _(CallStackCaching)                  \
  _(CodeTemplate)                      \
  _(ControlFlow)                       \
  _(CreateAutodiffSubgraphs)           \
  _(CustomOperators)                   \
  _(CustomOperatorAliasing)            \
  _(IValueKWargs)                      \
  _(CustomFusion)                      \
  _(SchemaMatching)                    \
  _(Differentiate)                     \
  _(DifferentiateWithRequiresGrad)     \
  _(FromQualString)                    \
  _(InternedStrings)                   \
  _(PassManagement)                    \
  _(Proto)                             \
  _(RegisterFusionCachesKernel)        \
  _(SchemaParser)                      \
  _(TopologicalIndex)                  \
  _(TopologicalMove)                   \
  _(SubgraphUtils)                     \
  _(AliasAnalysis)                     \
  _(ContainerAliasing)                 \
  _(AliasRegistration)                 \
  _(WriteTracking)                     \
  _(Wildcards)                         \
  _(MemoryDAG)                         \
  _(IRParser)                          \
  _(ConstantPooling)                   \
  _(CleanUpPasses)                     \
  _(THNNConv)                          \
  _(ATenNativeBatchNorm)               \
  _(NoneSchemaMatch)                   \
  _(ClassParser)                       \
  _(UnifyTypes)                        \
  _(Profiler)                          \
  _(InsertAndEliminateRedundantGuards) \
  _(LoopPeeler)                        \
  _(InsertBailOuts)                    \
  _(PeepholeOptimize)                  \
  _(RecordFunction)                    \
  _(ThreadLocalDebugInfo)              \
  _(SubgraphMatching)                  \
  _(SubgraphRewriter)                  \
  _(ModuleClone)                       \
  _(ModuleConstant)                    \
  _(ModuleParameter)                   \
  _(ModuleCopy)                        \
  _(ModuleDeepcopy)                    \
  _(ModuleDeepcopyString)              \
  _(ModuleDeepcopyAliasing)            \
  _(ModuleDefine)                      \
  _(QualifiedName)                     \
  _(ClassImport)                       \
  _(ScriptObject)                      \
  _(ExtraFilesHookPreference)          \
  _(SaveExtraFilesHook)                \
  _(TypeTags)                          \
  _(DCE)                               \
  _(CustomFusionNestedBlocks)          \
  _(ClassDerive)                       \
  _(SaveLoadTorchbind)                 \
  _(ModuleInterfaceSerialization)      \
  _(ClassTypeAddRemoveAttr)            \
  _(Inliner)                           \
  _(LiteInterpreterAdd)                \
  _(LiteInterpreterConv)               \
  _(LiteInterpreterInline)             \
  _(LiteInterpreterTuple)              \
  _(LiteInterpreterUpsampleNearest2d)  \
  _(CommonAncestor)                    \
  _(AutogradSymbols)                   \
  _(DefaultArgTypeHinting)             \
  _(Futures)                           \
  _(TLSFutureCallbacks)                \
  _(MobileTypeParser)                  \
  _(LiteInterpreterBuiltinFunction)    \
  _(LiteInterpreterPrim)               \
  _(LiteInterpreterLoadOrigJit)        \
  _(LiteInterpreterWrongMethodName)    \
  _(LiteInterpreterParams)             \
  _(LiteInterpreterSetState)           \
  _(TorchbindIValueAPI)                \
  _(LiteInterpreterDict)               \
<<<<<<< HEAD
=======
  _(MobileNamedParameters)             \
  _(MobileSaveLoadData)                \
>>>>>>> 48acdfd5
  _(FusionAliasing)

#if defined(USE_CUDA)
#define TH_FORALL_TESTS_CUDA(_)   \
  _(ArgumentSpec)                 \
  _(CompleteArgumentSpec)         \
  _(Fusion)                       \
  _(GraphExecutor)                \
  _(ModuleConversion)             \
  _(Interp)                       \
  _(GPU_IrGraphGenerator)         \
  _(GPU_FusionDispatch)           \
  _(GPU_FusionClear)              \
  _(GPU_FusionCopy)               \
  _(GPU_FusionMove)               \
  _(GPU_FusionSimpleArith)        \
  _(GPU_FusionExprEvalConstants)  \
  _(GPU_FusionExprEvalBindings)   \
  _(GPU_FusionExprEvalBasic)      \
  _(GPU_FusionExprEvalComplex)    \
  _(GPU_FusionExprEvalPostLower)  \
  _(GPU_FusionSimpleTypePromote)  \
  _(GPU_FusionMutator)            \
  _(GPU_FusionRegister)           \
  _(GPU_FusionTopoSort)           \
  _(GPU_FusionTensor)             \
  _(GPU_FusionTVSplit)            \
  _(GPU_FusionTVMerge)            \
  _(GPU_FusionTVReorder)          \
  _(GPU_FusionEquality)           \
  _(GPU_FusionReplaceAll)         \
  _(GPU_FusionParser)             \
  _(GPU_FusionDependency)         \
  _(GPU_FusionCodeGen)            \
  _(GPU_FusionCodeGen2)           \
  _(GPU_FusionSimplePWise)        \
  _(GPU_FusionExecKernel)         \
  _(GPU_FusionForLoop)            \
  _(GPU_FusionLoopUnroll)         \
  _(GPU_FusionUnaryOps)           \
  _(GPU_FusionBinaryOps)          \
  _(GPU_FusionTernaryOps)         \
  _(GPU_FusionCompoundOps)        \
  _(GPU_FusionCastOps)            \
  _(GPU_FusionAdvancedComputeAt)  \
  _(GPU_FusionScalarInputs)       \
  _(GPU_FusionRFactorReplay)      \
  _(GPU_FusionReduction)          \
  _(GPU_FusionReduction2)         \
  _(GPU_FusionReduction3)         \
  _(GPU_FusionReduction4)         \
  _(GPU_FusionReduction5)         \
  _(GPU_FusionReductionTFT)       \
  _(GPU_FusionSimpleBCast)        \
  _(GPU_FusionSimpleGemm)         \
  _(GPU_FusionSoftmax)            \
  _(GPU_FusionGridReduction1)     \
  _(GPU_FusionGridReduction2)     \
  _(GPU_FusionGridReduction3dim1) \
  _(GPU_FusionGridReduction3dim0) \
  _(GPU_FusionGridReduction4)     \
  _(GPU_FusionGridReduction5)     \
  _(GPU_FusionGridReduction6)     \
  _(GPU_FusionNonRedAxisBind)     \
  _(GPU_FusionBCastInnerDim)      \
  _(GPU_FusionBCastReduce)        \
  _(GPU_FusionSplitBCast)         \
  _(GPU_FusionComputeAtExprOrder) \
  _(GPU_FusionZeroDimComputeAt)   \
  _(GPU_FusionZeroDimBroadcast)   \
  _(GPU_FusionZeroDimReduction)   \
  _(GPU_FusionReductionMultiConsumer)
#else
#define TH_FORALL_TESTS_CUDA(_) \
  _(ArgumentSpec)               \
  _(CompleteArgumentSpec)       \
  _(Fusion)                     \
  _(GraphExecutor)              \
  _(ModuleConversion)           \
  _(Interp)
#endif

#define DECLARE_JIT_TEST(name) void test##name();
TH_FORALL_TESTS(DECLARE_JIT_TEST)
TH_FORALL_TESTS_CUDA(DECLARE_JIT_TEST)
#undef DECLARE_JIT_TEST

// This test is special since it requires prior setup in python.
// So it is not part of the general test list (which is shared between the gtest
// and python test runners), but is instead invoked manually by the
// torch_python_test.cpp
void testEvalModeForLoadedModule();
void testSerializationInterop();
void testTorchSaveError();

} // namespace jit
} // namespace torch<|MERGE_RESOLUTION|>--- conflicted
+++ resolved
@@ -96,11 +96,8 @@
   _(LiteInterpreterSetState)           \
   _(TorchbindIValueAPI)                \
   _(LiteInterpreterDict)               \
-<<<<<<< HEAD
-=======
   _(MobileNamedParameters)             \
   _(MobileSaveLoadData)                \
->>>>>>> 48acdfd5
   _(FusionAliasing)
 
 #if defined(USE_CUDA)
