--- conflicted
+++ resolved
@@ -13,10 +13,6 @@
 std::tuple<at::Tensor, c10::optional<at::Tensor>> PackedConvWeight<
     kSpatialDim>::unpack() {
   auto* packed_weights_p = w.get();
-<<<<<<< HEAD
-
-=======
->>>>>>> 4e6f2440
   // output channels
   const int output_channels = packed_weights_p->outputChannels();
   const int input_channels = packed_weights_p->inputChannels();
@@ -57,6 +53,9 @@
                   w_scale[0],
                   w_zp[0]);
   } else if (q_scheme == c10::kPerChannelAffine) {
+    TORCH_CHECK(
+        !transpose(),
+        "Per Channel Quantization is currently disabled for transposed conv");
     auto scales = at::from_blob(
         w_scale.data(), w_scale.size(), device(c10::kCPU).dtype(c10::kFloat));
     auto zero_points = at::from_blob(
@@ -85,15 +84,11 @@
   int8_t* unpacked_weights_p =
       reinterpret_cast<int8_t*>(unpacked_weights.data_ptr<c10::qint8>());
   packed_weights_p->unpack(unpacked_weights_p);
-<<<<<<< HEAD
-
-=======
   if(transpose()){
     unpacked_weights =
         at::native::fbgemm_utils::TransposeConvTensorUnpackConversion<
             kSpatialDim>(unpacked_weights, groups);
   }
->>>>>>> 4e6f2440
   return std::tuple<at::Tensor, c10::optional<at::Tensor>>(
       unpacked_weights, bias);
 }
